''' System of R & D Agents and Selector for Scale Climbing Evolution '''

from __future__ import annotations

import os
import sys
try: # a stupid patch for windows
    from .secrets import *
    os.environ['MY_OPENAI_KEY']=MY_OPENAI_KEY
    os.environ['ANTHROPIC_API_KEY']=ANTHROPIC_API_KEY
    os.environ['HF_KEY']=HF_KEY
    os.environ['HF_HUB_KEY']=HF_HUB_KEY
    os.environ['GITHUB_TOKEN']=GITHUB_TOKEN
    os.environ['WANDB_API_KEY']=WANDB_API_KEY
    os.environ['S2_API_KEY']=S2_API_KEY
    os.environ['AWS_SECRET_ACCESS_KEY']=AWS_SECRET_ACCESS_KEY
    os.environ['AWS_ACCESS_KEY_ID']=AWS_ACCESS_KEY_ID
    os.environ['MATHPIX_API_ID']=MATHPIX_API_ID
    os.environ['UNSTRUCTURED_API_ID']=UNSTRUCTURED_API_ID
    os.environ['PINECONE_API_KEY']=PINECONE_API_KEY
    os.environ['COHERE_API_KEY']=COHERE_API_KEY
    os.environ['PERPLEXITY_API_KEY']=PERPLEXITY_API_KEY
    os.environ['DATA_DIR']=DATA_DIR
    os.environ['CKPT_DIR']=CKPT_DIR
    os.environ['DB_KEY_PATH']=DB_KEY_PATH
    os.environ['HF_DATASETS_TRUST_REMOTE_CODE']='1'    
except:
    pass

import sys
import re
import exec_utils
import pathlib
from datetime import datetime, timedelta, timezone
import json
import copy
from enum import Enum
import time
import tempfile
from dataclasses import dataclass, field, asdict
from concurrent.futures import ThreadPoolExecutor
import networkx as nx
import pandas as pd
import numpy as np
from io import StringIO
import hashlib
import random
# from networkx.drawing.nx_pydot import to_pydot,warnings
from pyvis.network import Network
import math
import multiprocessing
import shutil
from google.cloud import firestore


try:
    multiprocessing.set_start_method('spawn')
except RuntimeError:
    pass


from types import ModuleType
from typing import (
    Type,
    List,
    Dict,
    Any,
    TypeVar,
    Tuple,
    Optional,
    Union
)
from .system import BuildSystem,PrintSystem,DesignModes,RunningModes,DESIGN_TERMINAL_STATES,DESIGN_ACTIVE_STATES,DESIGN_ZOMBIE_THRESHOLD
from exec_utils.factory import _check_config
from exec_utils import BuildSystem as NativeBuild
from exec_utils.aliases import ConfigType
from google.cloud.firestore import DELETE_FIELD

from model_discovery.agents.roles.selector import Selector,DEFAULT_SELECT_METHOD,DEFAULT_VERIFY_STRATEGY

from model_discovery.model.composer import GAUTree,GAUDict,UnitSpec,UnitDecl
from model_discovery import utils as U
from .configs.gam_config import ( 
    GAMConfig,GAMConfig_14M,GAMConfig_31M,GAMConfig_70M,GAMConfig_125M,GAMConfig_350M,GAMConfig_760M,
    GAMConfig_1300M,GAMConfig_2700M,GAMConfig_6700M,GAMConfig_13B,GAMConfig_175B,GAMConfig_1T,GAMConfig_debug
)
from .configs.const import *
from .ve.run import main as ve_main
from .ve.run import parser as ve_parser
from .ve.run import get_history_report

from model_discovery.agents.flow.gau_flows import GAU_TEMPLATE

__all__ = [
    "EvolutionSystem",
    "BuildEvolution",
]




class FirestoreManager:
    def __init__(self, ptree, evoname, db_dir, remote_db):
        self.ptree = ptree
        self.db_dir = db_dir
        self.evoname = evoname
        self.remote_db = remote_db
        self.collection=remote_db.collection(evoname)
        self.baseline_collection=remote_db.collection('baselines')
        self.key_dict={
            'metadata':'m',
            'proposal':'p',
            'implementation':'i',
            'proposal_traces':'pt',
            'implementation_history':'ih',
            'verifications':'v',
            'verification_report':'vr',
            'eval_results.json':'er',
            'trainer_state.json':'ts',
            'wandb_ids.json':'wi',
            'rounds':'r'
        }
        for i in range(100): # should definitely be enough
            self.key_dict[f'trace_{i}']=f't{i}'
            self.key_dict[f'{i}_rounds']=f'{i}r'
        self.key_dict_inv={v: k for k, v in self.key_dict.items()}
        self.cache={}
        self.index=None
        self.log_doc_ref = self.remote_db.collection('experiment_logs').document(self.evoname)
        self.sync_to_db(verbose=False) # see if there is anything to upload
        self.updated_terms=[]

    def compress_index(self,data):
        return U.translate_dict_keys(data,self.key_dict,allow_missing=True)

    def decompress_index(self,data):
        return U.translate_dict_keys(data,self.key_dict_inv,allow_missing=True)
    
    def fix_index(self):
        for id in self.index:
            if 'verifications' in self.index[id]:
                error_scales = []
                for scale in list(self.index[id]['verifications'].keys()):
                    if ('wandb_ids.json' not in self.index[id]['verifications'][scale] or
                        'trainer_state.json' not in self.index[id]['verifications'][scale] or
                        'eval_results.json' not in self.index[id]['verifications'][scale]):
                        error_scales.append(scale)
                
                if error_scales:
                    # index_updates = {}
                    for scale in error_scales:
                        # Remove the scale from the local index
                        self.index[id]['verifications'].pop(scale)
                        print(f'Deleted error verification data for scale {scale} in design {id}')
                        
                        # # Prepare to delete the scale from the Firestore index
                        # index_updates[f'verifications.{scale}'] = DELETE_FIELD
                        
                        # Delete the verification data from the database
                        self.collection.document(id).collection('verifications').document(scale).delete()
                        
                        # Delete the verification reports from local
                        report_path = U.pjoin(self.db_dir, 'designs', id, 'verifications', f'{scale}.json')
                        if U.pexists(report_path):
                            os.remove(report_path)
                    
                    # # Update the index document for this design
                    # if index_updates: # WILL TRIGGER NESTED DELETE ERROR
                    #     self.collection.document('index').update({id: index_updates})

    def upload_experiment(self,exp,config=None):
        collection=self.remote_db.collection('experiments')
        to_set={}
        if config:
            to_set['config']=config
        if len(to_set)>0:
            collection.document(exp).set(to_set,merge=True)

    def download_experiment(self,ckpt_dir,exp):
        collection=self.remote_db.collection('experiments')
        doc=collection.document(exp).get()
        if doc.exists:
            doc_id=doc.id
            doc=doc.to_dict()
            config=doc.get('config',{})
            U.mkdir(U.pjoin(ckpt_dir,doc_id))
            U.mkdir(U.pjoin(ckpt_dir,doc_id,'ve'))
            U.mkdir(U.pjoin(ckpt_dir,doc_id,'db','sessions'))
            U.mkdir(U.pjoin(ckpt_dir,doc_id,'db','designs'))
            if config:
                U.save_json(config,U.pjoin(ckpt_dir,doc_id,'config.json'))

    def fetch_index(self,is_baseline=False):
        if is_baseline:
            return self.baseline_collection.document('index').get().to_dict()
        metadata_ref = self.collection.document('metadata')
        metadata_doc = metadata_ref.get()
        if metadata_doc.exists:
            metadata=metadata_doc.to_dict()
            latest_index = metadata.get('latest_index','index')
        else:
            metadata_ref.set({
                'latest_index':'index'
            },merge=True)
            latest_index='index'
        index = {}
        max_nums = latest_index.split('_')
        max_num = 0 if len(max_nums)==1 else int(max_nums[1])
        for i in range(max_num+1):
            index_name = 'index' if i==0 else f'index_{i}'
            index.update(self.collection.document(index_name).get().to_dict())
        return index

    def get_index(self,is_baseline=False):
        index=self.fetch_index(is_baseline)
        if index is None:
            index={}
        _index=self.decompress_index(index)
        if is_baseline:
            self.baseline_index=_index
        else:
            if self.index is None:  
                self.index=_index
            else:
                for id in _index:
                    if id not in self.updated_terms:
                        self.updated_terms.append(id)
                    else:
                        _term=_index[id]
                        term=self.index[id]
                        if U.dict_diff(term,_term):
                            self.updated_terms.append(id)
                self.index=_index
            self.fix_index()
        return self.index
        
    def get_baseline_index(self):
        self.get_index(is_baseline=True)
        return self.baseline_index

    def update_index(self,merge=True,is_baseline=False,chunk_size=500):
        if is_baseline:
            self.safe_upload(self.baseline_collection.document('index'),self.compress_index(self.baseline_index),merge=merge)
        else:
            n_chunks = int(math.ceil(len(self.index)/chunk_size))
            for i in range(n_chunks):
                index_name = f'index_{i}' if i>0 else 'index'
                chunk_items = list(self.index.items())[i*chunk_size:(i+1)*chunk_size]
                chunk_index = {k:v for k,v in chunk_items}
                self.safe_upload(self.collection.document(index_name),self.compress_index(chunk_index),merge=merge)
            self.collection.document('metadata').update({'latest_index':index_name})
    
    def doc_to_design(self,doc):
        design_data = doc.to_dict()
        proposal_traces = self.get_subcollection(doc.reference, 'proposal_traces')
        if proposal_traces:
            design_data['proposal_traces'] = proposal_traces
        verifications = self.get_subcollection(doc.reference, 'verifications')
        if verifications:
            design_data['verifications'] = verifications
            for scale in verifications:
                verification_reports = self.get_subcollection(doc.reference, 'verifications',scale, 'verification_report')
                if verification_reports:
                    design_data['verifications'][scale]['verification_report'] = verification_reports
        if 'implementation' in design_data:
            implementation_history = self.get_subcollection(doc.reference, 'implementation_history')
            design_data['implementation']['history'] = [implementation_history[i] for i in sorted(implementation_history.keys())]
        codes = self.get_subcollection(doc.reference, 'codes')
        if codes:
            design_data['codes'] = codes
        return design_data

    def is_verified(self, design_id, scale):
        self.get_index()
        if design_id in self.index:
            if 'verifications' in self.index[design_id]:
                if scale in self.index[design_id]['verifications']:
                    return True
        return False
    
    def get_design(self, design_id, use_cache=True):
        if use_cache and design_id in self.cache:
            design_data=self.cache[design_id]
        else:
            doc=self.collection.document(design_id).get()
            design_data=self.doc_to_design(doc)
            self.cache[design_id]=design_data # update cache
        metadata=design_data['metadata']
        proposal = Proposal.from_dict(design_data['proposal']) if 'proposal' in design_data else None
        implementation = Implementation.from_dict(design_data['implementation']) if 'implementation' in design_data else None
        verifications = {scale: Verification.from_dict(design_data['verifications'][scale]) for scale in design_data['verifications']} if 'verifications' in design_data else {}
        codes = {scale: design_data['codes'][scale] for scale in design_data['codes']} if 'codes' in design_data else {}
        return DesignArtifact(proposal=proposal, implementation=implementation, verifications=verifications, codes=codes, **metadata)

    def get_subcollection(self, doc_ref, subcollection_name):
        subcollection = doc_ref.collection(subcollection_name).get()
        return {doc.id: doc.to_dict() for doc in subcollection}

    def safe_upload(self, ref, data, merge=True):
        """
        Safely upload data to Firestore.
        
        :param ref: Firestore document reference
        :param data: Data to upload
        :param overwrite: Whether to overwrite existing data
        :return: True if upload was successful, False otherwise
        """
        try:
            ref.set(data, merge=merge)
            return True
        except Exception as e:
            print(f"Error uploading data: {e}")
            return False

    def upload_key_data(self, design_id, key, data, overwrite=False, verbose=False):
        key=str(key)
        design_ref = self.collection.document(design_id)
        if design_id not in self.index:
            self.index[design_id]={}
        upload=True
        if key in self.index[design_id] and not overwrite:
            upload=False
            if verbose:
                print(f'Key "{key}" already exists in design "{design_id}"')
        if upload:
            if self.safe_upload(design_ref, {key: data}):
                self.index[design_id][key]=1
                print(f'Uploaded "{key}" for design "{design_id}" successfully')
            else:
                print(f'Failed to upload "{key}" for design "{design_id}"')

    def upload_collection_key_data(self, design_id, collection_name, key, data, overwrite=False, verbose=False,collection=None):
        key=str(key)
        collection = collection if collection is not None else self.collection
        design_ref = collection.document(design_id)
        data_ref = design_ref.collection(collection_name).document(str(key))
        if design_id not in self.index:
            self.index[design_id]={}
        if collection_name not in self.index[design_id]:
            self.index[design_id][collection_name]={}
        upload=True
        if key in self.index[design_id][collection_name] and not overwrite:
            upload=False
            if verbose:
                print(f'Key "{key}" already exists in design "{design_id}" collection "{collection_name}"')
        if upload:
            if self.safe_upload(data_ref, {key: data}):
                self.index[design_id][collection_name][key]=1
                print(f'Uploaded "{key}" for design "{design_id}" collection "{collection_name}" successfully')
            else:
                print(f'Failed to upload "{key}" for design "{design_id}" collection "{collection_name}"')
            
    def upload_implementation(self, design_id, implementation, overwrite=False,verbose=False):
        history=implementation.pop('history')
        self.upload_key_data(design_id,'implementation',implementation,overwrite,verbose=verbose)
        for idx,step in enumerate(history):
            if 'rounds' not in step:
                step['rounds']=[]
            rounds=step.pop('rounds')
            self.upload_collection_key_data(design_id,f'implementation_history',idx,step,overwrite,verbose=verbose)
            step_rounds_collection = self.collection.document(design_id).collection('implementation_history').document(str(idx)).collection('rounds')
            rounds_idx = f'{idx}_rounds'
            if rounds_idx not in self.index[design_id]['implementation_history']:
                self.index[design_id]['implementation_history'][rounds_idx]={}
            for round_idx,round_data in enumerate(rounds):
                upload=True
                if str(round_idx) in self.index[design_id]['implementation_history'][rounds_idx] and not overwrite:
                    upload=False
                    if verbose:
                        print(f'Round "{round_idx}" already exists in design "{design_id}" implementation history "{idx}"')
                if upload:
                    if self.safe_upload(step_rounds_collection.document(str(round_idx)),round_data):
                        self.index[design_id]['implementation_history'][rounds_idx][str(round_idx)]=1
                        print(f'Uploaded round "{round_idx}" for design "{design_id}" implementation history "{idx}"')
                    else:
                        print(f'Failed to upload round "{round_idx}" for design "{design_id}" implementation history "{idx}"')

    def upload_verification(self, design_id, verification, scale, overwrite=False, verbose=False,is_baseline=False):
        collection = self.baseline_collection if is_baseline else self.collection
        Index = self.baseline_index if is_baseline else self.index  
        reports=verification.pop('verification_report')
        if 'eval_results.json' not in reports:
            return
        if 'trainer_state.json' not in reports:
            return
        if design_id not in Index:
            Index[design_id]={}
        if 'verifications' not in Index[design_id]:
            Index[design_id]['verifications']={}
        upload=True
        if scale in Index[design_id]['verifications'] and not overwrite:   
            upload=False
            if verbose:
                print(f'Verification for scale "{scale}" already exists in design "{design_id}"')
        if upload:
            Index[design_id]['verifications'][scale]={}        
            if self.safe_upload(collection.document(design_id).collection('verifications').document(scale),verification):
                print(f'Uploaded verification metadata for scale "{scale}" in design "{design_id}"')
            else:
                print(f'Failed to upload verification metadata for scale "{scale}" in design "{design_id}"')
        for key,report in reports.items():
            if key in ['training_record.csv','system_metrics.csv']:
                continue # XXX: skip these files for now
            upload=True        
            if key in Index[design_id]['verifications'][scale] and not overwrite:
                if key in ['training_record.csv','system_metrics.csv']: continue
                upload=False
                if verbose:
                    print(f'Verification report for scale "{scale}" and key "{key}" already exists in design "{design_id}"')
            if upload:
                if self.safe_upload(collection.document(design_id).collection('verifications').document(scale).collection('verification_report').document(key),report):
                    Index[design_id]['verifications'][scale][key]=1
                    print(f'Uploaded verification report for scale "{scale}" and key "{key}" in design "{design_id}"')
                else:
                    print(f'Failed to upload verification report for scale "{scale}" and key "{key}" in design "{design_id}"')
        if is_baseline:
            self.baseline_index=Index
        else:
            self.index=Index

    def load_design_local(self, design_id):
        design_path = os.path.join(self.db_dir, 'designs', design_id)
        if not U.pexists(design_path):
            print(f"Design '{design_id}' not found in local database.")
            return None
        design={}
        
        metadata_path = os.path.join(design_path, 'metadata.json')
        if os.path.exists(metadata_path):
            design['metadata']=U.load_json(metadata_path)

        proposal_path = os.path.join(design_path, 'proposal.json')
        if os.path.exists(proposal_path):
            design['proposal']=U.load_json(proposal_path)
            design['proposal_traces']={}
            traces_path = os.path.join(design_path, 'proposal_traces')
            if U.pexists(traces_path):
                for trace in os.listdir(traces_path):
                    if trace.endswith('.json'):
                        trace_data=U.load_json(U.pjoin(traces_path,trace))
                        trace_id=trace.split('.')[0]
                        design['proposal_traces'][trace_id]=trace_data

        implementation_path = os.path.join(design_path, 'implementation.json')
        if os.path.exists(implementation_path):
            design['implementation']=U.load_json(implementation_path)

        verifications_path = os.path.join(design_path, 'verifications')
        if U.pexists(verifications_path):
            design['verifications']={}
            for verification in os.listdir(verifications_path):
                if verification.endswith('.json'):
                    verification_data=U.load_json(U.pjoin(verifications_path,verification))
                    if 'verification_report' not in verification_data:
                        continue
                    verification_report = verification_data['verification_report']
                    if 'wandb_ids.json' not in verification_report:
                        continue
                    if 'trainer_state.json' not in verification_report:
                        continue
                    if 'eval_results.json' not in verification_report:
                        continue
                    scale=verification.split('.')[0]
                    design['verifications'][scale]=verification_data

        codes_path=U.pjoin(design_path,'codes.json')
        if U.pexists(codes_path):
            design['codes']=U.load_json(codes_path)

        return design

    def upload_metadata(self,design_id,metadata,overwrite=False,verbose=False):
        self.upload_key_data(design_id,'metadata',metadata,overwrite,verbose=verbose)

    def upload_proposal(self,design_id,proposal,overwrite=False,verbose=False):
        self.upload_key_data(design_id,'proposal',proposal,overwrite,verbose=verbose)
    
    def upload_proposal_traces(self,design_id,proposal_traces,overwrite=False,verbose=False):
        for trace_id,trace in proposal_traces.items():
            self.upload_collection_key_data(design_id,'proposal_traces',trace_id,trace,overwrite,verbose=verbose)

    def upload_design(self, design_id, design, overwrite=False, upload_index=True, verbose=False):
        """
        Upload a single design to Firestore.
        
        :param design_id: The acronym of the design
        :param overwrite: Whether to overwrite existing data
        """
        # Upload metadata.json
        if 'metadata' in design:
            self.upload_metadata(design_id,design['metadata'],overwrite,verbose=verbose)

        # Upload proposal.json
        if 'proposal' in design:
            self.upload_proposal(design_id,design['proposal'],overwrite,verbose=verbose)
            self.upload_proposal_traces(design_id,design['proposal_traces'],overwrite,verbose=verbose)

        # Upload implementation.json
        if 'implementation' in design:
            self.upload_implementation(design_id,design['implementation'],overwrite,verbose=verbose)

        # Upload verifications
        if 'verifications' in design:
            for scale,verification in design['verifications'].items():
                self.upload_verification(design_id,verification,scale,overwrite,verbose=verbose)

        # Upload codes.json
        if 'codes' in design:
            for scale,code in design['codes'].items():  
                self.upload_collection_key_data(design_id,'codes',scale,code,overwrite,verbose=verbose)

        if verbose:
            print(f"Upload of design '{design_id}' completed.")
        if upload_index:
            self.update_index()
    
    def to_session_progress(self,sessdata):
        proposed=sessdata['proposed']
        reranked=sessdata['reranked']
        return f'{proposed}, {reranked}'

    def get_design_sessions_index(self):
        return index_chunk_tool(self.log_doc_ref,self.log_doc_ref.collection('design_sessions'),'design_sessions')

    def upload_design_session(self,sess_id,sessdata,overwrite=False,verbose=False):
        log_collection=self.log_doc_ref.collection('design_sessions')
        log_ref = log_collection.document(sess_id)
        log_ref.set(sessdata,merge=True)
        index_ref,_ = self.get_design_sessions_index()
        index_ref.set({sess_id:{
            'progress':self.to_session_progress(sessdata),
            'mode': sessdata.get('mode','')
        }},merge=True)
        print(f'Uploaded session {sess_id} to DB')

<<<<<<< HEAD
    def download_design_session(self,node_id): # download all sessions by node id
        _,all_index = self.get_design_sessions_index()
        sess_dir = U.pjoin(self.db_dir,'sessions')
        for sess_id in all_index:
            if all_index[sess_id].get('node_id','')==node_id:
                sessdata=self.get_design_session(sess_id)
                if sessdata:
                    U.save_json(sessdata,U.pjoin(sess_dir,sess_id,'metadata.json'))

=======
>>>>>>> 10d70d96
    def get_design_session(self,sess_id):
        log_collection=self.log_doc_ref.collection('design_sessions')
        log_ref = log_collection.document(sess_id).get()
        if not log_ref.exists:
            return None
        return log_ref.to_dict()
    
    def upload_baselines(self,overwrite=False,verbose=False):
        corerefs=self.ptree.filter_by_type(['ReferenceCore','ReferenceCoreWithTree'])
        baseline_index=self.get_baseline_index()
        for coreref in corerefs:
            node=self.ptree.get_node(coreref)
            index_term=baseline_index.get(coreref,{})
            if node.verifications:
                for scale,verifications in node.verifications.items():
                    for mult,verification in verifications.items():
                        if 'verifications' in index_term and f'{scale}_{mult}' in index_term['verifications']:
                            continue
                        self.upload_verification(coreref,verification.to_dict(),f'{scale}_{mult}',overwrite=overwrite,verbose=verbose,is_baseline=True)
                        print(f'Uploaded verification for scale {scale} with mult {mult} in baseline {coreref}')
        self.update_index(is_baseline=True)

    def download_baselines(self,overwrite=False,verbose=False):
        self.get_baseline_index()
        for acronym in self.baseline_index:
            index_term=self.baseline_index[acronym]
            if 'verifications' in index_term:
                for scale_mult in index_term['verifications']:
                    scale,mult=scale_mult.split('_')
                    coreref_dir=self.ptree.coreref_dir(acronym,mult)
                    verification_path=U.pjoin(coreref_dir,'verifications',scale+'.json')
                    if not U.pexists(verification_path) or overwrite:
                        U.mkdir(U.pjoin(coreref_dir,'verifications'))
                        verification=self.baseline_collection.document(acronym).collection('verifications').document(scale_mult).get().to_dict()
                        if not verification:
                            continue
                        verification['verification_report']={}
                        for key in index_term['verifications'][scale_mult]:
                            report=self.baseline_collection.document(acronym).collection('verifications').document(scale_mult).collection('verification_report').document(key).get().to_dict()
                            verification['verification_report'][key]=report
                        U.save_json(verification,verification_path)
                        print(f'Downloaded verification for scale {scale} and mult {mult} in baseline {acronym}')
            
    
    def sync_sessions_to_db(self,overwrite=False,verbose=False):
        _,all_index = self.get_design_sessions_index()
        sessions_dir=U.pjoin(self.db_dir,'sessions')
        sessions=os.listdir(sessions_dir)
        for sess_id in sessions:
            sessdata = U.load_json(U.pjoin(sessions_dir,sess_id, 'metadata.json'))
            if sessdata:
                if sess_id in all_index:
                    if all_index[sess_id].get('progress','')==self.to_session_progress(sessdata):
                        continue
                self.upload_design_session(sess_id,sessdata,overwrite=overwrite,verbose=verbose)

    def sync_to_db(self,overwrite=False,verbose=False): # upload all local designs to db
        self.get_index()
        designs=os.listdir(U.pjoin(self.db_dir,'designs'))
        for design_id in designs:
            design=self.load_design_local(design_id)
            self.upload_design(design_id,design,overwrite=overwrite,upload_index=False,verbose=verbose)
        self.sync_sessions_to_db(overwrite=overwrite,verbose=verbose)
        self.update_index()
        print('Local designs synced to remote DB')
    
    def download_design(self,design_id,overwrite=False): # download a single design from db
        design_dir=U.pjoin(self.db_dir,'designs',design_id)
        if not U.pexists(design_dir):
            U.mkdir(design_dir)
        index_term=self.index[design_id]

        # check metadata
        Doc=None
        if 'metadata' in index_term:
            metadata_path=U.pjoin(design_dir,'metadata.json')
            if not U.pexists(metadata_path) or overwrite:
                print(f'Downloading metadata for design {design_id}')
                Doc=self.collection.document(design_id).get().to_dict()
                metadata=Doc['metadata']
                U.save_json(metadata,metadata_path)
                print(f'Downloaded metadata for design {design_id}')
        
        # check proposal
        if 'proposal' in index_term:    
            proposal_path=U.pjoin(design_dir,'proposal.json')
            if not U.pexists(proposal_path) or overwrite:
                if Doc is None:
                    Doc=self.collection.document(design_id).get().to_dict()
                proposal=Doc['proposal']
                U.save_json(proposal,proposal_path)
                print(f'Downloaded proposal for design {design_id}')

        # check proposal traces     
        if 'proposal_traces' in index_term:
            for trace_id in index_term['proposal_traces']:
                trace_path=U.pjoin(design_dir,'proposal_traces',trace_id+'.json')
                if not U.pexists(trace_path) or overwrite:
                    U.mkdir(U.pjoin(design_dir,'proposal_traces'))
                    trace=self.collection.document(design_id).collection('proposal_traces').document(trace_id).get().to_dict()[trace_id]
                    U.save_json(trace,trace_path)
                    print(f'Downloaded proposal trace {trace_id} for design {design_id}')

        # check implementation
        if 'implementation' in index_term:
            implementation_path=U.pjoin(design_dir,'implementation.json')
            if not U.pexists(implementation_path) or overwrite:
                if Doc is None:
                    Doc=self.collection.document(design_id).get().to_dict()
                implementation=Doc['implementation']
                implementation['history']=[]
                for idx in index_term['implementation_history']:
                    step_ref = self.collection.document(design_id).collection('implementation_history').document(str(idx))
                    if step_ref.get().exists:
                        step = step_ref.get().to_dict()[str(idx)]
                        implementation['history'].append(step)
                U.save_json(implementation,implementation_path)
                print(f'Downloaded implementation for design {design_id}')
            
            elif U.pexists(implementation_path):
                _implementation=U.load_json(implementation_path)
                index_ih = [i for i in index_term['implementation_history'] if 'rounds' not in i]
                if len(_implementation['history'])<len(index_ih):
                    if Doc is None:
                        Doc=self.collection.document(design_id).get().to_dict()
                    implementation=Doc['implementation']
                    implementation['history']=_implementation['history']
                    for idx in range(len(_implementation['history']),len(index_ih)):
                        step=self.collection.document(design_id).collection('implementation_history').document(str(idx)).get().to_dict()[str(idx)]
                        if 'rounds' not in step:
                            step['rounds']=[]
                        index_step_rounds = index_term['implementation_history'][f'{idx}_rounds']
                        for round_idx in range(len(step['rounds']),len(index_step_rounds)):
                            rounds_data = self.collection.document(design_id).collection('implementation_history').document(str(idx)).collection('rounds').document(str(round_idx)).get().to_dict()
                            step['rounds'].append(rounds_data)
                        implementation['history'].append(step)
                    U.save_json(implementation,implementation_path)
                    print(f'Downloaded implementation for design {design_id}')

        # check verifications
        if 'verifications' in index_term:
            for scale in index_term['verifications']:
                verification_path=U.pjoin(design_dir,'verifications',scale+'.json')
                if not U.pexists(verification_path) or overwrite:
                    U.mkdir(U.pjoin(design_dir,'verifications'))
                    verification=self.collection.document(design_id).collection('verifications').document(scale).get().to_dict()
                    if not verification:
                        continue
                    verification['verification_report']={}
                    for key in index_term['verifications'][scale]:
                        report=self.collection.document(design_id).collection('verifications').document(scale).collection('verification_report').document(key).get().to_dict()
                        verification['verification_report'][key]=report
                    U.save_json(verification,verification_path)
                    print(f'Downloaded verification for scale {scale} in design {design_id}')
        
        # check codes
        if 'codes' in index_term:
            codes_path=U.pjoin(design_dir,'codes.json')
            if not U.pexists(codes_path) or overwrite:
                codes={}
                for scale in index_term['codes']:
                    code=self.collection.document(design_id).collection('codes').document(scale).get().to_dict()
                    codes[scale]=code
                U.save_json(codes,codes_path)
                print(f'Downloaded codes for design {design_id}')

    def download_design_sessions(self):
        sess_index = self.get_design_sessions_index()
        for sess_id in sess_index:
            if sess_id not in self.ptree.design_sessions:
                self.ptree.get_design_session(sess_id)
            else:
                index_term = sess_index[sess_id]
                sess_data = self.ptree.design_sessions[sess_id]
                if index_term['progress']!=self.to_session_progress(sess_data):
                    self.ptree.get_design_session(sess_id)

    def sync_from_db(self,overwrite=False): # download all designs from db if out of date
        self.get_index()
        self.get_baseline_index()
        for design_id in self.index:
            self.download_design(design_id,overwrite=overwrite)
        self.download_baselines(overwrite=overwrite)
        self.download_design_sessions()
        print('Local designs synced from remote DB')

    def delete_design(self,design_id):
        # should be used by human admin to fix error, not the agent
        # 1. delete the design 
        # 2. delete the index
        # 3. delete from GAUDict
        raise NotImplementedError("Not implemented yet")

    def sync(self,overwrite=False,verbose=False):
        self.sync_to_db(overwrite=overwrite,verbose=verbose)
        self.sync_from_db(overwrite=overwrite)




############################################

LIBRARY_DIR = U.pjoin(os.path.dirname(__file__),'model','library')


FAILED_COLOR='#856d72'
DESIGN_COLOR='#5698c3'
DESIGN_IMPLEMENTED_COLOR='#1177b0'
CHALLANGING_COLOR='#787878'

NODE_COLOR_MAP={
    '14M':'#8B81C3',
    '31M':'#70649A',
    '70M':'#9B90C2',
    '125M':'#8A6BBE',
    '350M':'#6A4C9C',
    '760M':'#77428D',
    '1300M':'#4A225D',
}

ROOT_COLOR='#9eccab'

FAILED_SIZE=12
DESIGN_SIZE=15
DESIGN_IMPLEMENTED_SIZE=20
CHALLANGING_SIZE=18

NODE_SIZE_MAP={
    '14M':22,
    '31M':24,
    '70M':26,
    '125M':28,
    '350M':30,
    '760M':32,
    '1300M':34,
}

CORE_COLOR = '#f0a1a8' # core reference
REFERENCE_COLOR = '#AF47D2'
RWC_COLOR = '#FB773C' # reference with code
EXT_COLOR_1HOC = '#ed556a' # extended 1-hop reference

# # from low to high
# TARGET_SCALES = ['14M','31M','70M','125M','350M']#,'760M','1300M']


@dataclass
class NodeObject:
    acronym: str # acronym is the unique identifier for the node
    title: str
    seed_ids: List[str]

    @property
    def type(self) -> str:
        return self.__class__.__name__
    
    def to_dict(self) -> Dict:
        return asdict(self)

    @classmethod
    def from_dict(cls, dict: Dict):
        return cls(**dict)
    
    @classmethod
    def load(cls, save_dir: str, acronym:str):
        with open(U.pjoin(save_dir,acronym+'.json'),'r', encoding='utf-8') as f:
            return cls.from_dict(json.load(f))

    def save(self,save_dir: str):
        os.makedirs(save_dir, exist_ok=True)
        with open(U.pjoin(save_dir,self.acronym+'.json'),'w', encoding='utf-8') as f:
            json.dump(self.to_dict(),f,indent=4)

    def to_desc(self) -> str:
        raise NotImplementedError
    
    def to_prompt(self) -> str:
        raise NotImplementedError


######### Library Reference

@dataclass
class LibraryReference(NodeObject):
    s2id: str = None
    abstract: str = None
    authors: List[str] = None
    venue: str = None
    year: int = None
    tldr: str = None
    # embedding: list
    citationCount: int = None
    influentialCitationCount: int = None
    code: str = None
    description: str = None
    url: str = None
    tree: GAUTree = None
    verifications: Dict[str, Verification] = field(default_factory=dict)

    def load_verifications(self,verification_dir,mult=20):
        if U.pexists(verification_dir):
            for scale in os.listdir(verification_dir):
                report_dir=U.pjoin(verification_dir,scale)
                report=U.load_json(report_dir)
                scale=scale.split('.')[0]
                if 'verification_report' in report:
                    _verification=Verification.from_dict(report)
                else:
                    _verification=Verification(scale=scale,verification_report=report)
                reports=_verification.verification_report
                error=False
                # if 'wandb_ids.json' not in reports:
                #     error=True
                if 'eval_results.json' not in reports:
                    error=True
                if 'trainer_state.json' not in reports:
                    error=True
                if not error:
                    if scale not in self.verifications:
                        self.verifications[scale]={}
                    self.verifications[scale][f'{mult}']=_verification

    def reload_verifications(self):
        core_dir=U.pjoin(LIBRARY_DIR,'core',self.acronym)
        DATA_DIR=os.environ.get('DATA_DIR')
        if U.pexists(core_dir):
            # verification_dir=U.pjoin(core_dir,'verifications')
            # U.mkdir(verification_dir)
            # self.load_verifications(verification_dir,mult=20)
            token_mults_dir=U.pjoin(DATA_DIR,'corerefs',self.acronym,'token_mults')
            U.mkdir(token_mults_dir)
            for mult in os.listdir(token_mults_dir):
                self.load_verifications(U.pjoin(token_mults_dir,mult,'verifications'),mult=int(mult))

    def __post_init__(self):
        py_dir=U.pjoin(LIBRARY_DIR,'base',self.acronym,self.acronym+'_edu.py')
        go_dir=U.pjoin(LIBRARY_DIR,'base',self.acronym,self.acronym+'_edu.go')
        core_dir=U.pjoin(LIBRARY_DIR,'core',self.acronym)
        if U.pexists(py_dir):
            self.code=f'# {self.acronym}_edu.py\n\n'+open(py_dir,'r', encoding='utf-8').read()
        elif U.pexists(go_dir):
            self.code=f'// {self.acronym}_edu.go\n\n'+open(go_dir,'r', encoding='utf-8').read()
        elif U.pexists(core_dir):
            code_dir=U.pjoin(core_dir,self.acronym+'_edu.py')
            tree_dir=U.pjoin(core_dir,'units')
            if U.pexists(code_dir):    
                self.code=f'# {self.acronym}_edu.py\n\n'+open(code_dir,'r', encoding='utf-8').read()
            if U.pexists(tree_dir):
                self.tree=GAUTree.load_from_base(tree_dir)
            if self.tree is not None:
                print(f'{self.acronym} tree loaded')
            self.reload_verifications()
                    
        else:
            self.code=None

    @property
    def type(self) -> str:
        core_dir=U.pjoin(LIBRARY_DIR,'core',self.acronym)
        if self.tree is not None: # as long as there is a tree, it is a core reference
            return 'ReferenceCoreWithTree'
        elif self.code is not None: # if there is code, it is a reference with code
            if U.pexists(core_dir): # if there is a core dir, it is a core reference
                return 'ReferenceCore'
            else: # otherwise, it is a reference with code
                return 'ReferenceWithCode'
        else: # if there is no code, it is a reference
            return 'Reference'

    def to_desc(self, reformat=True) -> str:
        mdtext = f'## {self.title}\n'
        
        if self.s2id:
            mdtext += f'\n**S2 ID:** {self.s2id}'
        
        if self.authors:
            authors = ', '.join(self.authors)
            mdtext += f'\n**Authors:** {U.break_sentence(authors, 100)}'
        
        if self.tldr:
            mdtext += f'\n\n**TL;DR:** \n{U.break_sentence(self.tldr, 100)}'
        
        if self.abstract:
            abstract = U.break_sentence(self.abstract, 100) if reformat else self.abstract
            mdtext += f'\n\n**Abstract:**\n{abstract}'
        
        if self.venue:
            mdtext += f'\n\n**Published at:** *{self.venue}* in {self.year}'
        
        if self.citationCount:
            mdtext += f'\n\n**Cited:** {self.citationCount} times'
        
        if self.influentialCitationCount:
            mdtext += f'\n\n**Impactful Citations:** {self.influentialCitationCount}'
        
        if self.description:
            description = U.break_sentence(self.description, 100) if reformat else self.description
            mdtext += f'\n\n### Description:\n{description}'
        
        if self.url:
            mdtext += f'\n\n**[Link to Paper]({self.url})**'

        if self.tree:
            mdtext += f'\n\n**GAU Tree:**\n{self.tree.tree_view()}'

        if self.verifications:
            mdtext += '\n**Verification:**\n'
            for scale, verification in self.verifications.items():
                mdtext += f'{scale} avg. acc: '
                for mult in verification:
                    eval_results = verification[mult].verification_report['eval_results.json']['results']
                    avg_acc = 0
                    cnt = 0
                    for k,v in eval_results.items():
                        if 'acc,none' in v:
                            if v['acc,none'] is not None:
                                avg_acc += v['acc,none']
                                cnt += 1
                    avg_acc /= cnt
                    mdtext += f'{avg_acc:.4f} (x{mult})\t'
                mdtext += '\n'

        if reformat:
            return mdtext.replace(':', ' ').replace('e.\ng.\n', 'e.g.').replace('i.\ne.\n', 'i.e.')
        
        return mdtext

    def to_prompt(self, full_tree=True) -> str:
        prompt = self.to_desc(reformat=False)
        
        if self.tree:
            if full_tree:
                prompt += f'\n\n{self.tree.to_prompt()}\n\n'
            else:
                prompt += f'\n\n## Reference Document\n\n{self.tree.root_node.spec.document}\n\n'
        elif self.code:
            if self.type == 'ReferenceCore':
                prompt += (
                    f'\n\n## GAB Implementation\n'
                    '<details><summary>Click to expand</summary>\n\n'
                    '```python\n'
                    f'{self.code}\n'
                    '```\n'
                    '</details>\n\n'
                )
            else:
                prompt += (
                    f'\n\n## Reference Code\n'
                    '<details><summary>Click to expand</summary>\n\n'
                    '```python\n'
                    f'{self.code}\n'
                    '```\n'
                    '</details>\n\n'
                )

        return prompt


##### 1-hop reference, low SNR, not used now, most are just about how to use those models to do applications
# @dataclass
# class LibraryReference1hop(LibraryReference):

#     @property
#     def type(self) -> str:
#         # if self.code is not None:
#         #     return 'Reference1hopWithCode'
#         # else:
#         return 'Reference1hop'



######## Design Artifacts


@dataclass
class Proposal:
    selection:str
    modelname:str
    variantname:str
    proposal:str
    review:str
    rating:int
    passed:bool
    suggestions:str
    reflection:str
    changes:str
    ideation:str
    instructions:str
    search_report:str
    search_references:str
    # traces: List[Dict]
    costs: Dict[str, float]
    design_cfg: Dict[str, Any]
    user_input: str
    abstract:str = None
    search_stack: List[str] = None
    review_search_stack: List[str] = None

    def save(self, design_dir: str, name='proposal.json'):
        U.save_json(self.to_dict(), U.pjoin(design_dir, name))
    
    def to_dict(self):
        dict=asdict(self)
        dict['design_cfg']['running_mode']=self.design_cfg['running_mode'].value
        return dict

    @classmethod
    def from_dict(cls, dict: Dict):
        dict['design_cfg']['running_mode']=RunningModes(dict['design_cfg']['running_mode'])
        return cls(**dict)

    @classmethod
    def load(cls, design_dir: str, name='proposal.json'):
        if not U.pexists(U.pjoin(design_dir, name)):
            return None
        dict=U.load_json(U.pjoin(design_dir, name))
        dict['design_cfg']['running_mode']=RunningModes(dict['design_cfg']['running_mode'])
        return cls.from_dict(dict)


@dataclass
class ImplementationAttempt:
    status: str
    rounds: int
    costs: Dict[str, float]
    tree: GAUTree
    design_cfg: Dict[str, Any]
    user_input: str

    def to_dict(self):
        dict=asdict(self)
        dict['design_cfg']['running_mode']=self.design_cfg['running_mode'].value
        dict['tree']=self.tree.to_dict()
        return dict

    @classmethod
    def from_dict(cls, dict: Dict):
        dict['design_cfg']['running_mode']=RunningModes(dict['design_cfg']['running_mode'])
        dict['tree']=GAUTree.from_dict(dict['tree'])
        return cls(**dict)


# def _patch__try_fix_history(history): # FIXME: figure out why it happens
#     if isinstance(history,dict):
#         if '0' in history:
#             return [history[k] for k in history]
#         else:
#             return [history]
#     new_history=[]
#     if len(history)>0:
#         if '0' in history[0]: # not sure why like that, but do it for now
#             for _history in history:
#                 for _,v in _history.items():
#                     new_history.append(v)
#         else:
#             new_history=history
#     return new_history


@dataclass
class Implementation:
    status: str # implemented, failed, or unfinished
    implementation: GAUTree
    history: List[ImplementationAttempt]
    # TODO:consider gaudict management, but how to represent a unit snippet?

    def save(self, design_dir: str):
        U.save_json(self.to_dict(), U.pjoin(design_dir, f'implementation.json'))

    def to_dict(self):
        dict=asdict(self)
        dict['implementation']=self.implementation.to_dict()
        dict['history']=[attempt.to_dict() for attempt in self.history]
        return dict

    @classmethod
    def from_dict(cls, _dict: Dict):
        # _dict['history']=_patch__try_fix_history(_dict['history'])
        for i in range(len(_dict['history'])):
            if 'design_cfg' in _dict['history'][i]:
                _dict['history'][i]['design_cfg']['running_mode']=RunningModes(_dict['history'][i]['design_cfg']['running_mode'])
        _dict['history'] = []
        for attempt in _dict['history']:
            if 'rounds' not in attempt:
                attempt['rounds']=[]
            _dict['history'].append(ImplementationAttempt.from_dict(attempt))
        _dict['implementation']=GAUTree.from_dict(_dict['implementation'])
        return cls(**_dict)

    @classmethod
    def load(cls, design_dir: str):
        if not U.pexists(U.pjoin(design_dir, 'implementation.json')):
            return None
        dict=U.load_json(U.pjoin(design_dir, 'implementation.json'))
        return cls.from_dict(dict)
    
    @property
    def cost(self):
        return self.get_cost()
    
    def get_cost(self):
        costs={}
        for attempt in self.history:
            for k,v in attempt.costs.items():
                if k not in costs:
                    costs[k]=0
                costs[k]+=v
        return costs

@dataclass
class Verification:
    scale: str
    verification_report: Dict

    def save(self, design_dir: str):
        U.mkdir(U.pjoin(design_dir, 'verifications'))
        U.save_json(self.to_dict(), U.pjoin(design_dir, 'verifications',f'{self.scale}.json'))

    def to_dict(self):
        return asdict(self)

    @classmethod
    def from_dict(cls, dict: Dict):
        return cls(**dict)
    
    @classmethod
    def load(cls, dir: str):
        return cls.from_dict(U.load_json(dir))

@dataclass
class DesignArtifact(NodeObject):
    sess_id: str # design session id, time info can be parsed from sess_id
    proposal: Proposal
    implementation: Implementation = None # find by modelname/id
    verifications: Dict[str, Verification] = field(default_factory=dict) # find by modelname/id
    codes: Dict[str, str] = field(default_factory=dict) # find by modelname/id
    sess_snapshot: Dict[str, str] = field(default_factory=dict) 

    @property
    def type(self) -> str:
        if self.is_implemented():
            return 'DesignArtifactImplemented'
        else:
            return 'DesignArtifact'
    
    @property
    def timestamp(self) -> datetime:
        tail = self.sess_id.split('-')[-1]
        timestr=self.sess_id[:-len(tail)-1]
        timeformat='%Y-%m-%d-%H-%M-%S'
        return datetime.strptime(timestr, timeformat)
    
    def is_finished(self,challenging_threshold):
        if self.implementation and self.implementation.status=='implemented':
            return True
        if not self.proposal.passed:
            return True
        if self.implementation and len(self.implementation.history)>=challenging_threshold:
            return True
        return False
        
        
    @classmethod
    def load(cls, design_dir: str):
        metadata = U.load_json(U.pjoin(design_dir, 'metadata.json'))
        proposal = Proposal.load(design_dir)
        if proposal is None:
            return None
        implementation = Implementation.load(design_dir)
        verifications = {}
        ver_dir=U.pjoin(design_dir,'verifications')
        if U.pexists(ver_dir):
            for scale in os.listdir(ver_dir):
                scale=scale.split('.')[0]
                dir = U.pjoin(ver_dir,f'{scale}.json')
                if U.pexists(dir):
                    _verification = Verification.load(dir)
                    error=False
                    if 'wandb_ids.json' not in _verification.verification_report:
                        error=True
                    if 'eval_results.json' not in _verification.verification_report:
                        error=True
                    if 'trainer_state.json' not in _verification.verification_report:
                        error=True
                    if not error:
                        verifications[scale] = _verification
        codes = U.load_json(U.pjoin(design_dir, 'codes.json'))
        return cls(proposal=proposal, implementation=implementation, verifications=verifications, codes=codes, **metadata)

    def to_prompt(self, full_tree=True):
        prompt=f"""
# Proposal: {self.proposal.modelname}

{self.proposal.proposal}

## Review

{self.proposal.review}

### Rating: {self.proposal.rating} out of 5

### Reviewer Suggestions

{self.proposal.suggestions}
"""
        if self.is_implemented():
            if full_tree:
                prompt+=f"""
# Implementation

{self.implementation.implementation.to_prompt()}
            """
            else:
                prompt+=f"""
# Reference Document

{self.implementation.implementation.root_node.spec.document}
            """
        prompt += self.verify_summary(include_wandb=False)
        return prompt
    

    def verify_summary(self,include_wandb=True):
        mdtext = f'\n**Verification:**\n'
        if len(self.verifications)>0:
            for scale in self.verifications:
                eval_results = self.verifications[scale].verification_report['eval_results.json']['results']
                avg_acc = 0
                cnt = 0
                for k,v in eval_results.items():
                    if 'acc,none' in v:
                        if v['acc,none'] is not None:
                            avg_acc += v['acc,none']
                            cnt += 1
                avg_acc /= cnt
                if include_wandb:
                    wandb_ids = self.verifications[scale].verification_report['wandb_ids.json']
                    wandb_url = f"https://wandb.ai/{wandb_ids['entity']}/{wandb_ids['project']}/runs/{wandb_ids['pretrain']['id']}"
                    mdtext += f'{scale} avg. acc: {avg_acc:.4f} [wandb]({wandb_url})\n'
        else:
            mdtext += 'No verification results\n'
        return mdtext
    
    def to_desc(self):
        mdtext = f'## {self.proposal.modelname}'
        mdtext += f'\n**Model:** {self.proposal.modelname}'
        if self.proposal.selection:
            mdtext += f'\n**Selection:** {self.proposal.selection} ({self.proposal.variantname})'
        if self.proposal.abstract:
            mdtext += f'\n**Abstract:**\n{U.break_sentence(self.proposal.abstract, 100)}'
        mdtext += f'\n**Rating:** {self.proposal.rating}/5'
        mdtext += f'\n**Passed:** {self.proposal.passed}'
        if self.sess_snapshot:
            mdtext += f'\n**Mode:** {self.sess_snapshot["mode"]}'
            mdtext += f'\n**Seed IDs:** {self.sess_snapshot["seed_ids"]}'
            mdtext += f'\n**Ref IDs:** {self.sess_snapshot["ref_ids"]}'
            if self.sess_snapshot['instruct']:
                mdtext += f'\n**Instruct:** {self.sess_snapshot["instruct"]}'
        else:
            mdtext += f'\n**Seed IDs:** {self.seed_ids}'
        if self.implementation:
            mdtext += f'\n**Implementated:** {self.implementation.status}'
            mdtext += f'\n**GAU Tree:**\n{self.implementation.implementation.tree_view()}'
        else:
            mdtext += f'\n**Implementated:** False'
        mdtext += self.verify_summary()
        return mdtext.replace(':', ' ').replace('e.\ng.\n', 'e.g.').replace('i.\ne.\n', 'i.e.')

    def is_implemented(self):
        return self.implementation is not None and self.implementation.status=='implemented'
    
    @property
    def costs(self):
        return self.get_cost()
    
    def get_cost(self):
        costs = self.proposal.costs.copy()  # Create a copy of the proposal costs
        if self.implementation:
            icosts = self.implementation.get_cost()
            for k, v in icosts.items():
                if k in costs:
                    costs[k] += v
                else:
                    costs[k] = v
        # TODO: maybe cost of rerank, selection, etc. also considered, now only agents 
        return costs


# def write_dot(G, path):
#     """Write NetworkX graph G to Graphviz dot format on path.

#     Path can be a string or a file handle.
#     """
#     msg = (
#         "nx.nx_pydot.write_dot depends on the pydot package, which has"
#         "known issues and is not actively maintained. Consider using"
#         "nx.nx_agraph.write_dot instead.\n\n"
#         "See https://github.com/networkx/networkx/issues/5723"
#     )
#     warnings.warn(msg, PendingDeprecationWarning, stacklevel=2)
#     P = to_pydot(G)
#     with open(path, "w", encoding='utf-8') as f:
#         f.write(P.to_string())
#     return



class PhylogeneticTree:
    # Read from a design base and construct a phylogenetic tree
    """
    Physical structure:
    evoname
    ├── designs
    │   ├── acronym
    |   |   ├── metadata.json
    │   │   ├── proposal.json
    │   │   ├── proposal_traces
    │   │   │   ├── trace1.json
    │   │   │   └── ...
    │   │   ├── implementation.json
    │   │   ├── verifications
    │   │   │   ├── scale1.json
    │   │   │   └── ...
    │   └── ...
    ├── sessions
    │   ├── sess_id
    │   │   ├── metadata.json
    │   │   ├── log
    │   │   │   ├── log1.log
    │   │   │   └── ...
    │   └── ...
    | ... # units, etc.
    """
    def __init__(self, evoname, target_scales, db_dir: str, db_only=False, remote_db=None, use_remote_db=True,
                 challenging_threshold=3,CM=None,token_mults=None): 
        self.evoname = evoname
        self.target_scales = target_scales
        self.db_dir = db_dir
        self.lib_dir = U.pjoin(LIBRARY_DIR,'tree')
        self.lib_ext_dir = U.pjoin(LIBRARY_DIR,'tree_ext')
        self.design_sessions = {}
        U.mkdir(db_dir)
        U.mkdir(U.pjoin(db_dir,'designs'))
        U.mkdir(U.pjoin(db_dir,'sessions'))
        self.challenging_threshold=challenging_threshold
        self.db_only=db_only
        self.FM = None
        self.GD = None
        self.CM = CM
        self.use_remote_db=use_remote_db
        self.remote_db = remote_db
        self.token_mults = token_mults
        if use_remote_db and self.remote_db is not None:
            self.FM = FirestoreManager(self,evoname,db_dir,self.remote_db)
            self.FM.sync_from_db()
        self.load()

        random_baseline = self.remote_db.collection('random_baseline').document('eval_results.json').get()
        self.random_baseline = random_baseline.to_dict() if random_baseline.exists else {}
        assert self.random_baseline, 'No random baseline eval results found, please run `bash scripts/run_verify.sh --RANDOM_TESTING` first'
        if self.FM:
            self.FM.upload_baselines()
        
    # new design: proposal -> implement -> verify

    # def reload(self): # why do we need this at all??
    #     self.load()

    @property
    def n_verified(self):
        n=0
        for acronym in self.filter_by_type('DesignArtifactImplemented'):
            design=self.get_node(acronym)
            if design.verifications:
                n+=1
        return n

    def get_nodes(self,acronyms):
        if isinstance(acronyms,str):
            acronyms=[acronyms]
        return [self.get_node(acronym) for acronym in acronyms]
    
    def get_abstracts(self,acronyms):
        abstracts=[]
        reviews=[]
        ratings=[]
        for acronym in acronyms:
            proposal=self.get_node(acronym).proposal
            if proposal.abstract:
                abstracts.append(proposal.abstract)
            else:
                abstracts.append(proposal.proposal[:1600]+'...') # ~400 tokens
            reviews.append(proposal.review)
            ratings.append(proposal.rating)
        return abstracts,reviews,ratings
    
    def find_sibling_designs(self,parents):
        if isinstance(parents,str):
            parents=[parents]
        siblings=[]
        for acronym in self.filter_by_type(['DesignArtifact','DesignArtifactImplemented']):
            design=self.get_node(acronym)
            if design.seed_ids == parents:
                siblings.append(acronym)
        return siblings
    
    def get_design_session(self,sess_id:str):
        if sess_id not in self.design_sessions and self.FM:
            sessdata = self.FM.get_design_session(sess_id)
            if sessdata:
                sessdata['mode']=DesignModes(sessdata['mode'])
                self.design_sessions[sess_id] = sessdata
                self.save_session(sess_id)
        if sess_id not in self.design_sessions:
            return None
        return self.design_sessions[sess_id]

    def load_design_sessions(self):
        self.design_sessions={}
        to_delete=[]
        for sess_id in os.listdir(U.pjoin(self.db_dir,'sessions')):
            if self.FM:
                metadata = self.FM.get_design_session(sess_id)
                if not metadata:
                    metadata = U.load_json(U.pjoin(self.session_dir(sess_id), 'metadata.json'))
            else:
                metadata = U.load_json(U.pjoin(self.session_dir(sess_id), 'metadata.json'))
            if 'mode' in metadata:
                metadata['mode']=DesignModes(metadata['mode'])
            if not metadata:
                to_delete.append(sess_id) # delete empty sessions
                continue
            self.design_sessions[sess_id] = metadata
        for sess_id in to_delete:
            shutil.rmtree(self.session_dir(sess_id))

    @property
    def design_cost(self):
        cost=0
        designs=self.filter_by_type(['DesignArtifact','DesignArtifactImplemented'])
        for design in designs:
            cost+=sum(self.get_node(design).costs.values())
        return cost

    def budget_status(self,budgets,ret_verified=False):
        budgets=copy.deepcopy(budgets)
        # self.update_design_tree()
        verified={}
        designs=self.filter_by_type(['DesignArtifactImplemented'])
        for design in designs:
            for scale in self.get_node(design).verifications:
                if scale in budgets:
                    budgets[scale]-=1
                if scale not in verified:
                    verified[scale]=0
                verified[scale]+=1
        if ret_verified:
            return budgets,verified
        else:
            return budgets
    
    def update_baselines(self):
        self.FM.download_baselines()
        designs=self.filter_by_type(['ReferenceCore','ReferenceCoreWithTree'])
        for design in designs:
            self.G.nodes[design]['data'].reload_verifications()

    def get_design_vectors(self,is_baseline=False): # a more numerical representation of a design, selector to use
        if is_baseline:
            self.FM.download_baselines()
            designs=self.filter_by_type(['ReferenceCore','ReferenceCoreWithTree'])
        else:
            self.update_design_tree()
            designs=self.filter_by_type('DesignArtifactImplemented')
        # design_vectors = {}
        # for design in designs:
        #     design_vectors[design] = self.get_design_vector(design,is_baseline)

        node_dicts = [self.get_node(design).to_dict() for design in designs]
        _is_baseline = [is_baseline]*len(node_dicts)
        # Use multiprocessing to parallelize the process
        # with multiprocessing.Pool() as pool:
        #     results = pool.starmap(self.get_design_vector, [(node_dict, is_baseline) for node_dict in node_dicts])
        
        with ThreadPoolExecutor() as executor:
            results = list(executor.map(self.get_design_vector, node_dicts, _is_baseline))
    
        # Combine results into a dictionary
        design_vectors = dict(zip(designs, results))

        return design_vectors


    def get_design_vector(self,node_dict,is_baseline=False, unit_info=False,load_wandb=False):
        vector = {}
        node = node_dict
        if not is_baseline:
            vector['proposal_rating'] = node['proposal']['rating']
            vector['units'] = {}
            if unit_info:
                for unit_name, unit in node['implementation']['implementation']['units'].items():
                    vector['units'][unit_name] = unit['rating']
        vector['verifications'] = {}
        for scale in node['verifications']:
            vs = node['verifications'][scale]
            if is_baseline:
                token_mult = str(self.token_mults[scale])
                if token_mult not in vs:
                    continue
                verification_report = vs[token_mult]['verification_report']
            else:
                verification_report = vs['verification_report']
            if load_wandb:
                if 'training_record.csv' not in verification_report or 'system_metrics.csv' not in verification_report:
                    if 'wandb_ids.json' in verification_report:
                        verification_report.update(get_history_report(verification_report['wandb_ids.json']))
            vector['verifications'][scale] = verification_report
        return vector

    def get_baseline_vectors(self):
        return self.get_design_vectors(is_baseline=True)

    def get_design_artifacts(self):
        self.update_design_tree()
        acronyms= self.filter_by_type(['DesignArtifact','DesignArtifactImplemented'])
        return {acronym:self.get_node(acronym) for acronym in acronyms}

    # How to handle variants? i.e., in GPT, there are optional pre-conv and post-conv, maybe just all of them to the tree, let selector to choose
    def new_design(self, seed_ids, ref_ids, instruct, num_samples, sess_id=None): # new design session, a session explore the steps from a selected node
        if len(seed_ids)==0:
            mode=DesignModes.SCRATCH
        elif len(seed_ids)==1:
            mode=DesignModes.MUTATION
        else:
            mode=DesignModes.CROSSOVER
            
        hash_tail=hashlib.sha256(f"{sorted(ref_ids)}{sorted(seed_ids)}{instruct}{mode.value}".encode()).hexdigest()
        if sess_id is None:
            sess_id = f"{datetime.now().strftime('%Y-%m-%d-%H-%M-%S')}-{hash_tail[-6:]}"
        sessdata = {
            'seed_ids': seed_ids,
            'ref_ids': ref_ids,
            'instruct': instruct,
            'mode': mode,
            'proposed': [],
            'reranked': {},
            'num_samples': num_samples,
        }
        self.design_sessions[sess_id] = sessdata
        sess_dir=self.session_dir(sess_id)
        U.mkdir(sess_dir)
        self.save_session(sess_id)
        U.mkdir(U.pjoin(sess_dir, 'log'))
        return sess_id
    
    def get_unverified_designs(self,scale=None,exclude={}): # exclude is a dict: {scale: [design_id, ...], ...}
        unverified=[] if scale else {s:[] for s in self.target_scales}
        for acronym in self.filter_by_type('DesignArtifactImplemented'):
            if acronym in exclude.get(scale,[]):
                continue
            design=self.get_node(acronym)
            if scale:
                if scale not in design.verifications:
                    unverified.append(acronym)
            else:
                for _scale in self.target_scales:
                    if _scale not in design.verifications:
                        unverified[_scale].append(acronym)
        return unverified

    def get_unverified_scales(self,acronym=None,exclude_inv={}): # exclude_inv is a dict: {design_id: [scale, ...], ...}
        if acronym:
            return self._get_unverified_scales(acronym,exclude_inv.get(acronym,[]))
        else:
            unverified={}
            for acronym in self.filter_by_type('DesignArtifactImplemented'):
                unverified[acronym]=self._get_unverified_scales(acronym,exclude_inv.get(acronym,[]))
            return unverified

    def _get_unverified_scales(self,acronym,exclude_scales=[]): # from low to high
        unverified=[]
        design=self.get_node(acronym)
        for scale in self.target_scales:
            if scale not in design.verifications and scale not in exclude_scales:
                unverified.append(scale)
        unverified.sort(key=lambda x: int(x.replace('M','')))
        return unverified

    def get_gau_tree(self,acronym:str):
        node=self.get_node(acronym)
        if node.type=='ReferenceCoreWithTree':
            tree=node.tree
            return tree
        elif node.type=='DesignArtifactImplemented':
            tree=node.implementation.implementation
            return tree
        else:
            return None 
        
    def new_gau_tree(self): # get an empty unimplemented tree
        new_tree = GAUTree('NEW_TREE',proposal='',review='',rating=0,suggestions='')
        root_spec = UnitSpec(unitname='root',document='',inputs=['X'],outputs=['Y'])
        root_decl = UnitDecl(unitname='root',requirements='',inputs=['X'],outputs=['Y'])
        new_tree.add_unit(spec=root_spec,code=GAU_TEMPLATE,args='',desc='',review='',rating=None,children=[],gautests={},suggestions='')
        new_tree.declares['root']=root_decl
        return new_tree
    
    def get_session_input(self,sess_id:str):
        sessdata=self.design_sessions[sess_id]
        seeds=[self.get_node(seed_id) for seed_id in sessdata['seed_ids']]
        refs=[self.get_node(ref_id) for ref_id in sessdata['ref_ids']]
        mode=sessdata['mode']
        if isinstance(mode,str): # just in case
            mode=DesignModes(mode)
        return seeds,refs,sessdata['instruct'],mode
    
    def session_dir(self, sess_id: str):
        sess_dir=U.pjoin(self.db_dir, 'sessions', sess_id)
        U.mkdir(sess_dir)
        return sess_dir
    
    def session_get(self,sess_id:str,key:str):
        return self.design_sessions[sess_id].get(key)

    def session_set(self,sess_id:str,key:str,value):
        self.design_sessions[sess_id][key]=value
        self.save_session(sess_id)
    
    def session_append(self,sess_id:str,key:str,value):
        if key not in self.design_sessions[sess_id]:
            self.design_sessions[sess_id][key]=[]
        self.design_sessions[sess_id][key].append(value)
        self.save_session(sess_id)
    
    def design_dir(self, acronym: str):
        design_dir=U.pjoin(self.db_dir, 'designs', acronym)
        U.mkdir(design_dir)
        return design_dir
    
    def coreref_dir(self, acronym: str, token_mult=20):
        # token_mult = int(token_mult)
        # if token_mult==20:
        #     coreref_dir=U.pjoin(LIBRARY_DIR,'core',acronym)
        # else:
        DATA_DIR=os.environ.get("DATA_DIR")
        coreref_dir=U.pjoin(DATA_DIR,'corerefs',acronym,'token_mults',f'{token_mult}')
        U.mkdir(coreref_dir)
        return coreref_dir
    
    def _get_node(self, acronym: str):
        if acronym not in self.G.nodes:
            if self.FM:
                self.FM.get_index()
                if acronym not in self.FM.index:
                    return None
                self.FM.download_design(acronym)
                artifact=DesignArtifact.load(self.design_dir(acronym))
                self.G.add_node(acronym, data=artifact)
        if acronym in self.G.nodes:
            return self.G.nodes[acronym]['data']
        else:
            return None

    def get_node(self, acronym: str): # sometimes the agent output with "" or ''
        node = self._get_node(acronym)
        if node is None:
            node = self._get_node(f'"{acronym}"')
        if node is None:
            node = self._get_node(f"'{acronym}'")
        return node
    
    def get_finished_designs(self):
        self.update_design_tree()
        designs = self.filter_by_type(['DesignArtifactImplemented','DesignArtifact'])
        finished = [design for design in designs if self.get_node(design).is_finished(self.challenging_threshold)]
        return finished
    
    def acquire_design_lock(self,sess_id=None): # no need to really lock, as CC is still sequential
        if not self.CM.benchmark_mode:
            return True
        active_sessions = self.CM.get_active_design_sessions()
        active_sessions=list(active_sessions.keys())
        finished_designs = self.get_finished_designs()
        if sess_id and sess_id not in active_sessions:
            active_sessions.append(sess_id)
        if len(active_sessions)+len(finished_designs)<=self.CM.max_designs:
            return True
        else:
            return False
    
    def get_session_state(self,sess_id:str):
        passed,_ = self.session_proposals(sess_id,passed_only=True)
        implemented,unfinished = self.session_implementations(sess_id)
        unfinished_impls=self.get_implementations(unfinished)
        challenging=[]
        for acronym in unfinished_impls:
            impl=unfinished_impls[acronym]
            if len(impl.history)>self.challenging_threshold:
                challenging.append(acronym)
        return passed,implemented,challenging,unfinished

    def get_challenging_designs(self,sess_id:str):
        sessdata=self.design_sessions[sess_id]
        challenging={}
        for acronym in sessdata['proposed']:
            impl=self.get_node(acronym).implementation  
            if impl:
                if impl.status!='implemented':
                    if len(impl.history)>self.challenging_threshold:
                        challenging[acronym]=len(impl.history)
        return challenging

    def add_design_artifact(self,id,artifact):
        self.G.add_node(id, data=artifact)
        edges_to_add = []
        for seed_id in artifact.seed_ids:
            edges_to_add.append((seed_id, id))
        for seed_id, product_id in edges_to_add:
            if seed_id not in self.G.nodes or product_id not in self.G.nodes:
                continue
            if seed_id == product_id or nx.has_path(self.G, product_id, seed_id):
                continue
            self.G.add_edge(seed_id, product_id)

    def update_design_tree(self):
        if self.FM:
            self.FM.sync()
            updated_terms=self.FM.updated_terms
        edges_to_add = []
        for id in os.listdir(U.pjoin(self.db_dir,'designs')):
            if id not in self.G.nodes:
                artifact = DesignArtifact.load(self.design_dir(id))
                self.G.add_node(id, data=artifact)
                for seed_id in artifact.seed_ids:
                    edges_to_add.append((seed_id, id))
            elif id in updated_terms:
                self.G.nodes[id]['data']=DesignArtifact.load(self.design_dir(id))

        for seed_id, product_id in edges_to_add:
            if seed_id not in self.G.nodes or product_id not in self.G.nodes:
                continue
            if seed_id == product_id or nx.has_path(self.G, product_id, seed_id):
                continue
            self.G.add_edge(seed_id, product_id)
        
        if self.FM:
            self.FM.updated_terms=[]

    def get_unfinished_designs(self,return_finished=False): # MARK: read all unfinished designs in all nodes
        self.load_design_sessions()
        self.update_design_tree()
        unfinished_designs = []
        finished_designs = []
        running_designs = list(self.CM.get_active_design_sessions().keys())
        for sess_id in self.design_sessions:
            if sess_id in running_designs:
                continue
            sessdata=self.design_sessions[sess_id]
            num_samples=sessdata['num_samples']
            passed,implemented,challenging,_=self.get_session_state(sess_id)
            if len(passed)<num_samples['proposal']:
                unfinished_designs.append(sess_id)
            elif len(implemented)+len(challenging)<num_samples['implementation']:
                unfinished_designs.append(sess_id)
            else:
                finished_designs.append(sess_id)
        if return_finished:
            return unfinished_designs,finished_designs
        else:
            return unfinished_designs

    def is_challenging(self,acronym:str):
        design=self.get_node(acronym)
        if design.implementation:
            impl=design.implementation
            if len(impl.history)>self.challenging_threshold:
                return True
        return False

    def get_implementation_checkpoint(self,acronym:str):
        design=self.get_node(acronym)
        if design.implementation:
            impl=design.implementation
            return impl.implementation,impl.status
        else:
            return None,None
    
    def session_proposals(self,sess_id:str,passed_only=False):
        sessdata=self.design_sessions[sess_id]
        acronyms=[]
        proposals=[]
        for acronym in sessdata['proposed']:
            design=self.get_node(acronym)
            if passed_only and not design.proposal.passed:
                continue
            proposals.append(design.proposal)
            acronyms.append(acronym)
        return proposals,acronyms
    
    def session_implementations(self,sess_id:str):
        sessdata=self.design_sessions[sess_id]
        implemented=[]
        unfinished=[]
        for acronym in sessdata['proposed']:
            design=self.get_node(acronym)
            if design.implementation:
                if design.implementation.status=='implemented':
                    implemented.append(acronym) 
                else:
                    unfinished.append(acronym)
        return implemented,unfinished
    
    def get_implementations(self,acronyms:list):
        implementations={}
        for acronym in acronyms:
            design=self.get_node(acronym)
            implementations[acronym]=design.implementation
        return implementations

    def propose(self, sess_id: str, proposal,proposal_traces,costs,design_cfg,user_input): # create a new design artifact
        sessdata=copy.deepcopy(self.design_sessions[sess_id])
        seeds=sessdata['seed_ids']
        proposal['costs']=costs
        proposal['design_cfg']=design_cfg
        proposal['user_input']=user_input
        proposal = Proposal(**proposal)
        title = proposal.modelname
        for line in proposal.proposal.split("\n"):
            if line.startswith("# "):
                title = line[2:]
                break
        acronym = self.unique_acronym(proposal.modelname)
        proposal.modelname = acronym
        sessdata['mode']=sessdata['mode'].value
        metadata = {'sess_id': sess_id, 'acronym': acronym, 'seed_ids': seeds, 'title': title, 'sess_snapshot': sessdata} # sess_snapshot is the status of the session when this sampling happens
        U.save_json(metadata, U.pjoin(self.design_dir(acronym), 'metadata.json'))
        proposal.save(self.design_dir(acronym))
        traces_dir=U.pjoin(self.design_dir(acronym),'proposal_traces')
        _proposal_traces={}
        for idx,trace in enumerate(proposal_traces):
            U.mkdir(traces_dir)
            trace['costs']=costs # show the full cost directly
            trace['design_cfg']=design_cfg
            trace['user_input']=user_input
            proposal_trace=Proposal(**trace)
            proposal_trace.save(traces_dir,f'trace_{idx}.json')
            _proposal_traces[f'trace_{idx}']=proposal_trace.to_dict()
        design_artifact = DesignArtifact(sess_id=sess_id, acronym=acronym, seed_ids=seeds, title=title, proposal=proposal)
        self.G.add_node(acronym, data=design_artifact)
        self.session_append(sess_id,'proposed',acronym)
        self.FM.upload_metadata(acronym,metadata,overwrite=True)
        self.FM.upload_proposal(acronym,proposal.to_dict(),overwrite=True)
        self.FM.upload_proposal_traces(acronym,_proposal_traces,overwrite=True)
        self.FM.update_index()

    def save_session(self,sess_id: str):
        sessdata=self.design_sessions[sess_id]        
        try:
            sessdata['mode']=DesignModes(sessdata['mode'])
        except:
            pass
        sessdata['mode']=sessdata['mode'].value
        U.save_json(sessdata, U.pjoin(self.session_dir(sess_id), 'metadata.json'))
        if self.FM: # keep firestore always up to date
            self.FM.upload_design_session(sess_id,sessdata)
        sessdata['mode']=DesignModes(sessdata['mode'])

    def implement(self, acronym: str, tree,ROUNDS,status,costs,design_cfg,user_input): # update a proposal node with implementation
        from model_discovery.model.library.tester import check_tune
        
        design_artifact=self.get_node(acronym)
        acronym=design_artifact.acronym
        implementation=design_artifact.implementation
        attempt=ImplementationAttempt(status=status, rounds=ROUNDS, costs=costs, tree=tree, design_cfg=design_cfg, user_input=user_input)
        if implementation is None:
            implementation=Implementation(status=status, implementation=tree, history=[attempt])
        else:
            implementation.status=status
            implementation.implementation=tree
            implementation.history.append(attempt)
        implementation.save(self.design_dir(acronym))
        design_artifact.implementation=implementation
        self.G.nodes[acronym]['data']=design_artifact
        self.GD.new_term(acronym,tree)
        # Tune in all target scales, XXX: seems no need for now
        if status=='implemented':
            codes = {}
            # _code = tree.compose()
            # for scale in self.target_scales:
            #     codes[scale] = check_tune(scale,acronym, code=_code,check_only=True,cpu_only=True,reformat_only=True)
            U.save_json(codes, U.pjoin(self.design_dir(acronym), 'codes.json'))
        self.FM.upload_implementation(acronym,implementation.to_dict(),overwrite=True)
        self.FM.update_index()

    def verify(self, acronym: str, scale: str, verification_report, RANDOM_TESTING=False, token_mult=20): # attach a verification report under a scale to an implemented node
        if 'eval_results.json' not in verification_report:
            return
        if RANDOM_TESTING:
            eval_results = verification_report['eval_results.json']
            self.remote_db.collection('random_baseline').document('eval_results.json').set(eval_results)
            return
        # if 'trainer_state.json' not in verification_report:
        #     return
        design_artifact=self.get_node(acronym)
        acronym=design_artifact.acronym
        verification=Verification(scale=scale, verification_report=verification_report)
        design_artifact.verifications[scale]=verification
        self.G.nodes[acronym]['data']=design_artifact
        if design_artifact.type=='DesignArtifactImplemented':
            verification.save(self.design_dir(acronym))
            self.FM.upload_verification(acronym,verification.to_dict(),scale,overwrite=True)
            self.FM.update_index()
        else:
            # for baselines, it should be saved in repo already, can be synced by github
            verification.save(self.coreref_dir(acronym,token_mult))
            self.FM.upload_baselines(overwrite=True,verbose=True)
            self.FM.update_index(is_baseline=True)

    def unique_acronym(self, acronym: str, max_length=32) -> str:
        acronym = acronym.lower()
        acronym = re.sub(r'[^a-z0-9_]', '_', acronym)
        acronym = re.sub(r'_+', '_', acronym)
        acronym = acronym.strip('_')
        acronym = acronym[:max_length]

        existing_acronyms = set(self.G.nodes)
        if self.FM:
            self.FM.get_index()
            existing_acronyms.update(self.FM.index.keys())
        if acronym not in existing_acronyms:
            return acronym
        i = 1
        while f"{acronym}_{i}" in existing_acronyms:
            i += 1
        return f"{acronym}_{i}"

    def filter_by_type(self,types):
        if isinstance(types, str):
            types=[types]
        nodes=[]
        for node in self.G.nodes:
            if self.G.nodes[node]['data'].type in types:
                nodes.append(node)
        return nodes
    
    def remove_redundant_edges(self,G):
        topological_order = list(nx.topological_sort(G))
        redundant_edges = []

        for node in topological_order:
            # Get all successors of the current node
            successors = list(G.successors(node))
            for succ in successors:
                # Temporarily remove the edge to check for other paths
                G.remove_edge(node, succ)
                if nx.has_path(G, node, succ):
                    redundant_edges.append((node, succ))
                # Re-add the edge
                G.add_edge(node, succ)

        # Remove all redundant edges
        for u, v in redundant_edges:
            G.remove_edge(u, v)
        
        return G

    def load(self):
        self.G=self.load_graph()
        if not self.db_only:
            self.load_design_sessions()
            self.GD = GAUDict.from_ptree(self)

    def load_graph(self,max_nodes=None):
        edges_to_add = []
        count=0
        G=nx.DiGraph()

        # Load designs
        implemented_designs=[]
        other_designs=[]
        for id in os.listdir(U.pjoin(self.db_dir,'designs')):
            artifact = DesignArtifact.load(self.design_dir(id))
            if artifact.type=='DesignArtifactImplemented':
                implemented_designs.append(artifact)
            else:
                other_designs.append(artifact)
        
        # Load primary library
        core_refs=[]
        other_refs=[]
        for id in os.listdir(self.lib_dir):
            ref = LibraryReference.load(self.lib_dir, id.split('.')[0])
            if ref.type in ['ReferenceCore','ReferenceCoreWithTree']:
                core_refs.append(ref)
            else:
                other_refs.append(ref)

        nodes_to_add=implemented_designs+other_designs+core_refs+other_refs
        for data in nodes_to_add:
            if max_nodes and count>max_nodes:
                break
            G.add_node(data.acronym, data=data)
            count+=1
            for seed_id in data.seed_ids:
                edges_to_add.append((seed_id, data.acronym))
         
        if self.db_only:
            return G
            
        # Add edges
        for seed_id, product_id in edges_to_add:
            if seed_id not in G.nodes or product_id not in G.nodes:
                continue
            if seed_id == product_id or nx.has_path(G, product_id, seed_id):
                continue
            G.add_edge(seed_id, product_id)
        
        G=self.remove_redundant_edges(G)

        return G
    
    def add_legend(self,G,legend_x=-300,legend_y=-250,legend_step=100,legend_font_size=20,legend_width_constraint=50):
        num_actual_nodes = len(self.G.nodes)
        legend_sizes = {
            'Reference\n(Size by cites)': 25,
            'Core Reference\n(Size by cites)': 25,
            'Reference with Code\n(Size by cites)': 25,
            'Proposed\n(Unverified)': DESIGN_SIZE,
            'Implemented\n(Unverified)': DESIGN_IMPLEMENTED_SIZE,
            'Failed Proposals': FAILED_SIZE,
            'Challenging (Given up)': CHALLANGING_SIZE,
            'Scratch Design\n(Unverified)': 15,
        }
        legend_colors = {
            'Core Reference\n(Size by cites)': CORE_COLOR,
            'Reference\n(Size by cites)': REFERENCE_COLOR,
            'Reference with Code\n(Size by cites)': RWC_COLOR,
            'Proposed\n(Unverified)': DESIGN_COLOR,
            'Implemented\n(Unverified)': DESIGN_IMPLEMENTED_COLOR,
            'Failed Proposals': FAILED_COLOR,
            'Challenging (Given up)': CHALLANGING_COLOR,
            'Scratch Design\n(Unverified)': ROOT_COLOR,
        }
        legend_labels=list(legend_colors.keys())
        for scale in NODE_COLOR_MAP:
            legend_labels.append('Verified '+scale)
            legend_colors[f'Verified {scale}'] = NODE_COLOR_MAP[scale]
            legend_sizes[f'Verified {scale}'] = NODE_SIZE_MAP[scale]
        num_legend_nodes = len(legend_labels)
        legend_nodes = [
            (
                num_actual_nodes, 
                {
                    'group': 'legend',
                    'label': 'Legend',
                    'size': 20,
                    'color': '#000000',
                    # 'fixed': True, # So that we can move the legend nodes around to arrange them better
                    'physics': False, 
                    'x': legend_x, 
                    'y': f'{legend_y}px',
                    'shape': 'box', 
                    'widthConstraint': 100, 
                    'font': {'size': legend_font_size}
                }
            )
        ]
        G.add_nodes_from(legend_nodes)

        legend_nodes = []
        for legend_node in range(num_legend_nodes):
            label = legend_labels[legend_node]
            size = legend_sizes[label]
            color = legend_colors[label]
            legend_nodes.append(
                (
                    num_actual_nodes +1 + legend_node, 
                    {
                        'group': legend_node, 
                        'label': label,
                        'size': size,
                        'color': color,
                        # 'fixed': True, # So that we can move the legend nodes around to arrange them better
                        'physics': False, 
                        'x': legend_x, 
                        'y': f'{legend_y + (1+legend_node)*legend_step}px',
                        # 'shape': 'box', 
                        # 'widthConstraint': legend_width_constraint, 
                        'font': {'size': legend_font_size}
                    }
                )
            )
        G.add_nodes_from(legend_nodes)
        return G

    def viz(self,G,height=5000,width="100%",layout=False,max_nodes=None,bgcolor="#fafafa",
            legend_x=-300,legend_y=-250,legend_step=100,legend_font_size=20,legend_width_constraint=50): # larger canvas may be needed for large trees
        # G=self.add_legend(G,legend_x,legend_y,legend_step,legend_font_size,legend_width_constraint)
        nt=Network(
            directed=True,height=height,width=width,
            layout=layout, 
            bgcolor=bgcolor, #font_color="#ffffff",
            #select_menu=True, # filter_menu=True,
            # heading=f'Phylogenetic Tree for {self.db_dir.split("/")[-2]}'
        )
        nt.prep_notebook(True)#,'./etc/ptree_template.html')
        nt.from_nx(G)
        fname='PTree' if not layout else 'PTree_layout'
        if max_nodes: fname+=f'_{max_nodes}'
        nt.show(U.pjoin(self.db_dir, '..', fname+'.html'))


    def export(self,max_nodes=None,height=5000,layout=False,bgcolor="#eeeeee",
               legend_x=-300,legend_y=-250,legend_step=100,legend_font_size=20,legend_width_constraint=100): #,with_ext=False
        G=nx.DiGraph()
        if not max_nodes or max_nodes==0 or max_nodes>=len(self.G.nodes):
            _G=self.G.copy()
        else:
            _G=self.load_graph(max_nodes)
        for idx,node in enumerate(_G.nodes):
            if max_nodes and idx>max_nodes:
                break
            data=_G.nodes[node]['data']
            if data.type in ['DesignArtifact','DesignArtifactImplemented']:
                color=DESIGN_COLOR if data.type=='DesignArtifact' else DESIGN_IMPLEMENTED_COLOR
                if data.seed_ids == []:
                    color=ROOT_COLOR
                size=DESIGN_SIZE if data.type=='DesignArtifact' else DESIGN_IMPLEMENTED_SIZE
                if not data.proposal.passed:
                    color=FAILED_COLOR
                    size=FAILED_SIZE
                if self.is_challenging(data.acronym):
                    color=CHALLANGING_COLOR
                    size=CHALLANGING_SIZE
                for scale in list(NODE_COLOR_MAP.keys()):#[::-1]:
                    if scale in data.verifications:
                        color=NODE_COLOR_MAP[scale]
                        size=NODE_SIZE_MAP[scale]
            elif data.type=='Reference':
                color=REFERENCE_COLOR
                citations=data.citationCount
                size=5*max(0,int(math.log(citations,3)))+10 if citations else 10
            elif data.type=='ReferenceWithCode':
                color=RWC_COLOR
                citations=data.citationCount
                size=5*max(0,int(math.log(citations,3)))+10 if citations else 10
            elif data.type in ['ReferenceCore', 'ReferenceCoreWithTree']:
                color=CORE_COLOR
                citations=data.citationCount
                size=5*max(0,int(math.log(citations,3)))+10 if citations else 10
            # else: # VERY SLOW TO LOAD
            #     if not with_ext: continue
            #     color=EXT_COLOR_1HOC
            #     citations=data.citationCount
            #     size=5*max(0,int(math.log(citations,3)))+10 if citations else 10
            #     # continue # skip the 1hop reference, too much
            G.add_node(
                node,
                title=data.to_desc(),
                size=size,
                color=color,
                # scale=scale,
                # rating=data.rating
            )
        for edge in _G.edges:
            if edge[0] in G.nodes and edge[1] in G.nodes:
                G.add_edge(edge[0],edge[1])
        fname='phylogenetic_tree'
        if max_nodes: fname+=f'_{max_nodes}'
        # write_dot(G, U.pjoin(self.db_dir, '..', fname+".dot"))
        self.viz(G,max_nodes=max_nodes,height=height,layout=layout,bgcolor=bgcolor,
                 legend_x=legend_x,legend_y=legend_y,legend_step=legend_step,
                 legend_font_size=legend_font_size,legend_width_constraint=legend_width_constraint)



def read_index(latest_index,index_collection_ref):
    n_chunks = latest_index.split('_')
    n_chunks = 1 if len(n_chunks)==1 else int(n_chunks[-1])+1
    index={}
    for i in range(n_chunks):
        chunk_name = f'index_{i}' if i>0 else 'index'
        chunk_ref = index_collection_ref.document(chunk_name)
        chunk_doc = chunk_ref.get()
        if chunk_doc.exists:
            index.update(chunk_doc.to_dict())
    return index

def index_chunk_tool(index_log_ref,index_collection_ref,key,chunk_size=500):
    # index_log_ref: a doc where the latest_index is stored
    # index_collection_ref: a collection where the indices are stored
    # key: the key in the index_log_ref to store the latest_index
    index_log_doc = index_log_ref.get()
    if not index_log_doc.exists:
        index_log_ref.set({f'{key}_latest_index':'index'})
        latest_index = 'index'
    else:
        latest_index = index_log_doc.to_dict().get(f'{key}_latest_index','index')
    index_ref = index_collection_ref.document(latest_index)
    index_doc = index_ref.get()
    if not index_doc.exists:
        index_ref.set({})
        return index_ref,{}
    index = index_doc.to_dict()
    if len(index) >= chunk_size: # index or index_1, index_2, ...
        index_nums = latest_index.split('_')
        index_num = '1' if len(index_nums)==1 else str(int(index_nums[-1])+1)
        latest_index = f'index_{index_num}'
        index_ref = index_collection_ref.document(latest_index)
        index_log_ref.set({f'{key}_latest_index':latest_index},merge=True)
    return index_ref,read_index(latest_index,index_collection_ref)



class ConnectionManager:
    def __init__(self, evoname, group_id, remote_db, stream):
        self.evoname = evoname
        self.group_id = group_id
        self.remote_db = remote_db
        self.collection = remote_db.collection('working_nodes')
        self.log_doc_ref = remote_db.collection('experiment_logs').document(evoname)
        self.zombie_threshold = NODE_ZOMBIE_THRESHOLD  # seconds
        self.st = stream
        self.max_design_threads={}
        self.accept_verify_job={}
        self.last_refresh = 0
        self.benchmark_mode = False

    def set_benchmark_mode(self,max_designs):
        self.benchmark_mode = True
        self.max_designs = max_designs
    
    def unset_benchmark_mode(self):
        self.benchmark_mode = False
        self.max_designs = None

    def switch_ckpt(self,evoname):
        self.evoname = evoname
        self.log_doc_ref = self.remote_db.collection('experiment_logs').document(evoname)

    def get_log_ref(self):
        latest_log = self.log_doc_ref.get().to_dict().get('latest_log',None)
        if latest_log:
            return self.log_doc_ref.collection('logs').document(latest_log)
        return None
    
    def get_design_lock_ref(self):
        return self.log_doc_ref.collection('locks').document('design_lock')

    def start_log(self):
        timestamp = str(time.time())
        self.log_doc_ref.set({'latest_log':timestamp},merge=True)
        self.log_ref = self.log_doc_ref.collection('logs').document(timestamp)
    
    def set_group_id(self, group_id):
        self.group_id = group_id

    def clear_zombie_connections(self):
        threshold_time = datetime.now(timezone.utc) - timedelta(seconds=self.zombie_threshold)
        zombie_connections = self.collection.where('last_heartbeat', '<', threshold_time).get()
        
        for doc in zombie_connections:
            print(f"Clearing zombie connection: {doc.id}")
            doc.reference.delete()
    
    def get_active_connections(self):
        if time.time()-self.last_refresh < 1:
            return list(self.connections.keys())
        self.clear_zombie_connections()
        self.last_refresh = time.time()
        query = firestore.And([
            firestore.FieldFilter("status", "==", "connected"),
            firestore.FieldFilter("group_id", "==", self.group_id)
        ])
        connections = self.collection.where(filter=query).get()
        self.connections = {c.id: c.to_dict() for c in connections}
        for node_id in self.connections:
            self.max_design_threads[node_id] = self.connections[node_id]['max_design_threads']
            self.accept_verify_job[node_id] = self.connections[node_id]['accept_verify_job']
        return list(self.connections.keys())
    
    def _get_log(self,sess_id,log_collection_name,zombie_threshold=None):
        log_collection = self.log_doc_ref.collection(log_collection_name)
        index_term = log_collection.document('index').get()
        if not index_term.exists:
            return None,None,None
        index_term = index_term.to_dict()
        if sess_id not in index_term:
            return None,None,None
        log_df = None
        status = index_term[sess_id]['status']
        heartbeat = index_term[sess_id]['timestamp']
        latest_log = index_term[sess_id]['latest_log'] 
        if not latest_log:
            return None,None,None
        log_ref = log_collection.document(sess_id).collection('logs').document(latest_log)
        log = log_ref.get()
        if not log.exists:
            return None,None,None
        log = log.to_dict()
        log_df = pd.DataFrame(log).T
        log_df = log_df.sort_index(ascending=False)
        status = log_df.iloc[0]['status']
        heartbeat = log_df.index[0]
        if zombie_threshold and time.time()-float(heartbeat)>zombie_threshold:
            print(f'Detected zombie session: {sess_id}')
            index_ref = self.log_doc_ref.collection(log_collection_name).document('index')
            index_ref.set({sess_id:{
                'status':'ZOMBIE',
                'timestamp':str(time.time())
            }},merge=True)
            status = 'ZOMBIE'
        return log_df,status,heartbeat

    def get_session_log(self,sess_id):
        return self._get_log(sess_id,'design_sessions',DESIGN_ZOMBIE_THRESHOLD)
    
    def get_verification_log(self,sess_id):
        return self._get_log(sess_id,'verifications',VERIFY_ZOMBIE_THRESHOLD)

    def get_design_sessions_index(self):
        return index_chunk_tool(self.log_doc_ref,self.log_doc_ref.collection('design_sessions'),'design_sessions')

    def get_verifications_index(self):
        return index_chunk_tool(self.log_doc_ref,self.log_doc_ref.collection('verifications'),'verifications')


    def get_active_design_sessions(self):
        active_design_sessions = {}
        _,all_index = self.get_design_sessions_index()
        for sess_id in all_index:
            index_item = all_index[sess_id]
            if index_item.get('status',None) in DESIGN_ACTIVE_STATES:
                # check if it is zombie, if it is, update the status and skip
                _,status,heartbeat = self.get_session_log(sess_id)
                if status != 'ZOMBIE':
                    index_item['status'] = status
                    index_item['heartbeat'] = heartbeat
                    active_design_sessions[sess_id] = index_item
        return active_design_sessions
    
    def get_running_verifications(self):
        running_verifications = {}
        _,all_index = self.get_verifications_index()
        for sess_id in all_index:
            index_item = all_index[sess_id]
            if index_item.get('status',None) in VERIFY_ACTIVE_STATES:
                _,status,heartbeat = self.get_verification_log(sess_id)
                if status != 'ZOMBIE':
                    if status:
                        index_item['status'] = status 
                    index_item['heartbeat'] = heartbeat
                    running_verifications[sess_id] = index_item
        return running_verifications
    
    def _get_workloads(self,sess_data):
        workloads = {}
        for sess_id in sess_data:
            index_item = sess_data[sess_id]
            if 'node_id' not in index_item:
                continue
            node_id = index_item['node_id']
            index_item['sess_id'] = sess_id
            if node_id not in workloads:
                workloads[node_id] = {}
            workloads[node_id][sess_id] = index_item
        self.get_active_connections()
        for node_id in self.connections:
            if node_id not in workloads:
                workloads[node_id] = {}
        return workloads
    

    def get_design_workloads(self):
        active_design_sessions = self.get_active_design_sessions()
        return self._get_workloads(active_design_sessions)
    
    def get_verification_workloads(self):
        running_verifications = self.get_running_verifications()
        return self._get_workloads(running_verifications)

    def get_all_workloads(self):
        design_workload = self.get_design_workloads()
        verify_workload = self.get_verification_workloads()
        return design_workload, verify_workload
    
    def check_design_workload(self,node_id):
        design_workload = self.get_design_workloads()
        return design_workload.get(node_id,{})
    
    def check_verification_workload(self,node_id):
        verify_workload = self.get_verification_workloads()
        return verify_workload.get(node_id,{})
    
    def check_workload(self,node_id):
        design_workload = self.check_design_workload(node_id)
        verify_workload = self.check_verification_workload(node_id)
        return design_workload, verify_workload

    def design_command(self,node_id,resume=True):
        self.get_active_connections() # refresh the connection status
        running_designs = self.check_design_workload(node_id)
        if len(running_designs) >= self.max_design_threads[node_id]:
            self.toast(f"Max number of design threads reached ({self.max_design_threads[node_id]}) for node {node_id}. Please wait for some threads to finish.",icon='🚨')
            return False
        command = f'design,{self.evoname}'
        if resume:
            command += ',resume'
        self.send_command(node_id,command)
        return True
    
    def verify_command(self,node_id,design_id=None,scale=None,resume=True):
        self.get_active_connections() # refresh the connection status
        if not self.accept_verify_job[node_id]:
            self.toast(f"Node {node_id} is not accepting verify jobs.",icon='🚨')
            return False
        running_verifies = self.check_verification_workload(node_id)
        if len(running_verifies) > 0:
            self.toast(f"There is already a verification running for node {node_id}. Please wait for it to finish.",icon='🚨')
            return False
        command = f'verify,{self.evoname}'
        if design_id:
            assert scale is not None, "Scale is required for verify command if design_id is specified"
            command += f',{design_id},{scale}'
        if resume:
            command += ',resume'
        self.send_command(node_id,command)
        return True

    def toast(self,message,icon=None,verbose=True):
        if self.st:
            self.st.toast(message,icon=icon)
        if verbose:
            print(message)
    
    def send_command(self, node_id, command):
        self.get_active_connections()
        try:
            node_ref = self.collection.document(node_id)
            update_time = node_ref.update({
                'commands': firestore.ArrayUnion([command]),
                'last_command_sent': firestore.SERVER_TIMESTAMP
            })
            self.toast(f"Command sent to {node_id}: {command}")
            self.toast(f"Update time: {update_time}",verbose=False)
            return True
        except Exception as e:
            self.toast(f"Error sending command to {node_id}: {str(e)}",icon='🚨')
            return False

    def disconnect_node(self, node_id):
        node_ref = self.collection.document(node_id)
        node_ref.update({'status': 'disconnected'})



DEFAULT_PARAMS = {
    'action_policy': 'random',
    'design_budget': 0,
    'scales': '14M,31M,70M,125M,350M',
    'selection_ratio': 0.25,
    'no_agent': False,
    'db_only': False,
    'use_remote_db': True,
    'group_id': 'default',
    'budget_type': 'design_bound',
    'n_target': 1,
    'challenging_threshold': 3,
    'benchmark_mode': False,
    'scale_stair_start': '350M',
}


DEFAULT_N_SOURCES={ 
    'DesignArtifact':2,
    'DesignArtifactImplemented':0,
    'ReferenceCore':0,
    'ReferenceCoreWithTree':0,
    'Reference':2,
    'ReferenceWithCode':2,
}

DEFAULT_RANDOM_ALLOW_TREE = True


BUDGET_TYPES = ['design_bound','verify_bound']

BENCH_MODE_OPTIONS = ['Mutation-only','Crossover-only','Scratch-only','Mixed']

DEFAULT_BENCHMARK_SETTINGS = {
    'n_trials': 100,
    'max_retries': None,
    'design_mode': 'Mutation-only',
    'n_seeds_dist': {'0': 0.1,'1': 0.8,'2': 0.1,'3': 0,'4': 0,'5': 0},
    'overwrite_config': True,
    'allow_tree': True,
}

# @exec_utils.Registry("config","evolution")
# class CustomParams(exec_utils.ModuleParams):
#     strparams: str = exec_utils.ParamField(
#         default='',
#         metadata={
#             "help"         : '";" separated parameters, e.g. "param1=val1;param2=val2", just use it for now',
#             "exclude_hash" : True,
#         }
#     )

@exec_utils.Registry(
    resource_type="system_type",
    name="evolution",
    #cache="query_system",
)
class EvolutionSystem(exec_utils.System):
    def __init__(self,agent_system,config,silent=False,**kwargs):
        self.agents = agent_system
        self._config = config
        self.params=config.params
        self.stream = None # PrintSystem(config,silent=silent)
        self.design_cfg = {}
        self.search_cfg = {}
        self.select_cfg = {}
        self.ve_cfg = {}
        self.benchmark_mode = False
        self.benchmark_settings = {}
        self.load(**kwargs)

    def load(self,**kwargs):
        self.remote_db = None
        self.CM = None
        db_key_path = os.environ.get("DB_KEY_PATH",None)
        if U.pexists(db_key_path):
            self.remote_db = firestore.Client.from_service_account_json(db_key_path)
            self.CM = ConnectionManager(self.params['evoname'], 'default', self.remote_db, self.stream)
            print(f'Remote db connected.')
        else:
            raise ValueError(f'No db key found at {db_key_path}. Only distributed evolution is supported now.')
            print(f'No db key found at {db_key_path}, using local db only. Will sync when remote db key is available.')

        # set the name and save dir
        assert 'evoname' in self.params, "evoname is required"
        self.evoname=self.params['evoname'] # Provide the name for the whole run including evolutions of all scales, all designs, all agents
        self.ckpt_dir=os.environ.get("CKPT_DIR")
        self.evo_dir=U.pjoin(self.ckpt_dir,self.evoname)
        U.mkdir(self.evo_dir)
        U.mkdir(U.pjoin(self.evo_dir,'ve'))
        
        self.load_config()

        self.params=U.init_dict(self.params,DEFAULT_PARAMS)

        if self.params['benchmark_mode']:
            self.set_benchmark_mode(self.benchmark_settings)
        else:
            self.unset_benchmark_mode()

        if self.CM:
            print(f"Connecting to group id: {self.params['group_id']}")
            self.CM.set_group_id(self.params['group_id'])
        
        self.action_policy=self.params['action_policy']
        self.design_budget_limit=self.params['design_budget']

        self._verify_budget=self.params.get('verify_budget',{})
        if self._verify_budget == {}:
            budget=self.params['n_target']
            for scale in self.params['scales'].split(',')[::-1]:
                self._verify_budget[scale]=int(np.ceil(budget))
                budget/=self.params['selection_ratio']
        self.target_scales=list(self._verify_budget.keys())
        self.target_scales.sort(key=lambda x:U.letternum2num(x))

        self.max_samples = self.params.get('max_samples',0)

        self.scales=[eval(f'GAMConfig_{scale}()') for scale in self.target_scales]

        if self.stream:
            self.stream.write(f"Evolution system initialized with scales: {self.target_scales}")
            self.stream.write(f"Budget type: {self.params['budget_type']}")
            if self.max_samples>0:
                self.stream.write(f'Max samples: {self.max_samples}')
            self.stream.write(f'Design budget: {self.design_budget_limit}')
            self.stream.write(f"Verify budgets: {self._verify_budget}")
            self.stream.write(f"Checkpoint directory: {self.evo_dir}")

        self.ptree=PhylogeneticTree(self.evoname,self.target_scales,U.pjoin(self.evo_dir,'db'),self.params['db_only'],
                self.remote_db,self.params['use_remote_db'],challenging_threshold=self.params['challenging_threshold'],
                CM=self.CM,token_mults=self.ve_cfg.get('training_token_multipliers',DEFAULT_TOKEN_MULTS))
        print(f"Phylogenetic tree loaded with {len(self.ptree.G.nodes)} nodes and {len(self.ptree.design_sessions)} design sessions from {self.ptree.db_dir}.")
        
        # Scan VE for missing verifications
        ve_dir=U.pjoin(self.evo_dir,'ve')
        for design_scale in os.listdir(ve_dir):
            scale=design_scale.split('_')[-1]
            design_id=design_scale[:-len(scale)-1]
            node=self.ptree.get_node(design_id)
            if scale not in node.verifications:
                report_dir=U.pjoin(ve_dir,design_scale,'report.json')
                report=U.load_json(report_dir)
                self.ptree.verify(node.acronym,scale,report)

        self.selector = Selector(
            self.ptree,self.select_cfg,self._verify_budget,
            scale_stair_start=self.params['scale_stair_start'],
            design_budget_limit=self.design_budget_limit,
            budget_type=self.params['budget_type'],
            token_mults=self.ve_cfg.get('training_token_multipliers',DEFAULT_TOKEN_MULTS),
            target_scales=self.target_scales,
            stream=self.stream
        )

        if self.params['no_agent']:
            self.agents = None
        else:
            self.agents = BuildSystem(
                debug_steps=False, # True for debugging, but very long
                # cache_type="diskcache", #<-- agent caching method 
                temperature=0.1,
                jupyter=False,
                # cache_id=919,
                #from_json='/path/to/config'
                **kwargs
            )
            self.agents.bind_ptree(self.ptree,self.stream)
            # self.ptree.export()

    def get_verify_budget(self,full=False):
        if full:
            _verify_budget = copy.deepcopy(self._verify_budget)
            _TARGET_SCALES = sorted(TARGET_SCALES,key=lambda x:int(x.replace('M','')))
            for scale in _TARGET_SCALES:
                _verify_budget[scale] = _verify_budget.get(scale,0)
            return _verify_budget
        else:
            return self._verify_budget
        
    def set_benchmark_mode(self,benchmark_settings={}):
        self.benchmark_mode = True
        self.benchmark_settings = U.init_dict(benchmark_settings,DEFAULT_BENCHMARK_SETTINGS)
        self.CM.set_benchmark_mode(benchmark_settings['n_trials'])
    
    def unset_benchmark_mode(self):
        self.benchmark_mode = False
        self.CM.unset_benchmark_mode()

    def should_stop(self):
        if self.CM.benchmark_mode:
            if self.finished_designs>=self.CM.max_designs:
                return True
        else:
            if self.selector.budget_type=='design_bound':
                if self.selector.design_budget<=0:
                    return True
                elif self.max_samples>0 and self.finished_designs>=self.max_samples:
                    return True
            elif self.selector.budget_type=='verify_bound':
                if self.remaining_verify_budget<=0:
                    return True
        return False
    
    @property
    def finished_designs(self):
        return len(self.ptree.get_finished_designs())
    
    @property
    def remaining_verify_budget(self):
        return sum(self.selector.verify_budget.values())
    
    def conclude(self):
        # conclude results and report to db
        pass

    def get_evo_state(self):
        evo_state={}
        evo_state['Seed Selection Method']=self.design_cfg.get('select_method',DEFAULT_SELECT_METHOD)
        evo_state['Verification Strategy']=self.design_cfg.get('verify_strategy',DEFAULT_VERIFY_STRATEGY)
        evo_state['target_scales']=self.target_scales
        evo_state['Remaining Verify Budget']=self.selector.verify_budget
        evo_state['Remaining Design Budget']=self.selector.design_budget
        evo_state['Design Cost Spent']=self.ptree.design_cost
        evo_state['Use Remote DB']=self.ptree.use_remote_db
        if not self.remote_db:
            evo_state['Action Choice Policy']=self.action_policy
        else:
            evo_state['Network Group ID']=self.CM.group_id
        return evo_state

    def link_stream(self,stream):
        self.stream=stream
        self.agents.sss.stream=stream
        self.selector.stream=stream
        if self.CM is not None:
            self.CM.st = stream

    def reconfig(self,design_cfg=None,search_cfg=None,select_cfg=None,ve_cfg=None,benchmark_settings=None):
        if design_cfg is not None:
            self.design_cfg = design_cfg
        if search_cfg is not None:
            self.search_cfg = search_cfg
        if select_cfg is not None:
            self.select_cfg = select_cfg
        if ve_cfg is not None:
            self.ve_cfg = ve_cfg
        if benchmark_settings is not None:
            self.set_benchmark_mode(benchmark_settings)
        if design_cfg is not None or search_cfg is not None or select_cfg is not None or ve_cfg is not None or benchmark_settings is not None:
            self.save_config()

    def reload(self,params=None):
        if params:
            self.params = params
            self._config.params = params
        self.load()

    def switch_ckpt(self,ckpt_name,load_params=True):
        self.design_cfg = {}
        self.search_cfg = {}
        self.select_cfg = {}
        _params = {'evoname':ckpt_name}
        if self.remote_db:
            self.sync_from_db(ckpt_name)
        if load_params:
            config_path = U.pjoin(self.ckpt_dir,ckpt_name,'config.json')
            params = U.load_json(config_path).get('params',{})
            _params.update(params)
        self.reload(_params)

    def get_unfinished_verifies(self,evoname=None):
        if evoname is None:
            evoname = self.evoname
        ve_dir=U.pjoin(self.ckpt_dir,evoname,'ve')
        unfinished_verifies = []
        for v in os.listdir(ve_dir):
            if not U.pexists(U.pjoin(ve_dir,v,'report.json')):
                unfinished_verifies.append(v)
        return unfinished_verifies

    def query_system(self,
        query: Optional[str] = '',
        stream: Optional[ModuleType] = None,
        frontend: Optional[bool] = False,
        status: Optional[bool] = True,
        **kwargs
    ) -> list:
        """ Talk to the selector agent """
        if self.stream:
            self.stream.write("Hello from the evolution system")

    def sync_to_db(self):
        collection=self.remote_db.collection('experiments')
        config=U.load_json(U.pjoin(self.evo_dir,'config.json'))
        design_cfg = copy.deepcopy(self.design_cfg)
        if 'running_mode' in design_cfg:
            if not isinstance(design_cfg['running_mode'],str):
                design_cfg['running_mode'] = design_cfg['running_mode'].value
        config.update({
            'params': self.params,
            'design_cfg': design_cfg,
            'search_cfg': self.search_cfg,
            'select_cfg': self.select_cfg,
        })
        collection.document(self.evoname).set({'config': config})
        
    def sync_from_db(self,evoname=None):
        if evoname is None:
            evoname=self.evoname
        collection=self.remote_db.collection('experiments')
        doc=collection.document(evoname).get()
        if doc.exists:
            doc=doc.to_dict()
            config=doc.get('config',{})
            evo_dir=U.pjoin(self.ckpt_dir,evoname)
            U.mkdir(evo_dir)
            U.save_json(config,U.pjoin(evo_dir,'config.json'))

    def load_config(self):
        if self.remote_db:
            self.sync_from_db()
        config = U.load_json(U.pjoin(self.evo_dir,'config.json'))
        self.design_cfg = config.get('design_cfg',{})
        if 'running_mode' in self.design_cfg:
            self.design_cfg['running_mode'] = RunningModes(self.design_cfg['running_mode'])
        self.search_cfg = config.get('search_cfg',{})
        self.select_cfg = config.get('select_cfg',{})
        self.ve_cfg = config.get('ve_cfg',{})
        self.benchmark_settings = config.get('benchmark_settings',{})
        params = config.get('params',{})
        params.update(self.params) # to directly use config, provide only evoname in config
        self.params = params # logic is that, if new params provided, use new params, otherwise, use config, otherwise, use default
        return config
    
    def save_config(self):
        config = U.load_json(U.pjoin(self.evo_dir,'config.json'))
        config['design_cfg'] = self.design_cfg
        if 'running_mode' in config['design_cfg']:
            if not isinstance(config['design_cfg']['running_mode'],str):
                config['design_cfg']['running_mode'] = config['design_cfg']['running_mode'].value
        config['search_cfg'] = self.search_cfg
        config['select_cfg'] = self.select_cfg
        config['ve_cfg'] = self.ve_cfg
        config['params'] = self.params
        config['benchmark_settings'] = self.benchmark_settings
        U.save_json(config,U.pjoin(self.evo_dir,'config.json'))
        if self.ptree.FM:
            self.ptree.FM.upload_experiment(self.evoname,config)
            self.stream.toast(f"Saved experiment configs to remote DB: {self.evoname}")

    def check_budget(self,action):
        if action=='design': # check the design budget
            if self.design_budget<=0:
                return False
        elif action=='verify':
            if sum(self.selector.verify_budget.values())<=0:
                return False
        else:
            raise ValueError(f"Invalid action: {action}")
        return True
        
    def evolve_step(self): # each time do one step, agent choose what to do, use shell to run it continuously 
        raise NotImplementedError("Evolve step is still working in progress")
        # NOTE: sequential evolve is not considered for now, as it involves action policy which is complicated
        if not self.check_budget('design') and not self.check_budget('verify'):
            self.stream.write(f"No budget for design and verify, evolution stops, system sleeps, please terminate manually")
            time.sleep(1e9)
            return
        act=self.choose()
        if not self.check_budget(act):
            self.stream.write(f"No budget for {act}, will do another action")
            act='design' if act=='verify' else 'verify'

        act='verify' # XXX: for testing

        if act=='design':
            self.design() # FIXME: it needs to be updated with actual selector and design cfg
        elif act=='verify':
            self.verify()
            
    def _process_manual_input(self,manual):
        if manual is None:
            return None
        if isinstance(manual,str):
            return [self.ptree.get_node(manual)]
        elif isinstance(manual,NodeObject):
            return [manual]
        elif isinstance(manual,list):
            _nodes = []
            for i in manual:
                if isinstance(i,str):
                    _nodes.append(self.ptree.get_node(i))
                elif isinstance(i,NodeObject):
                    _nodes.append(i)
                else:
                    raise ValueError(f"Invalid manual input: {i}")
            return _nodes
        else:
            raise ValueError(f"Invalid manual input: {manual}")

    def design(self,select_cfg=None,design_cfg=None,search_cfg=None,user_input='',sess_id=None,n_seeds=None,
        resume=True,in_process=False,manual_seed=None,manual_refs=None,silent=False,cpu_only=False
    ): 
        # user_input and design_cfg maybe changed by the user, so we need to pass them in
        # self.ptree.reload() # WHY WE NEED THIS???
        
        if select_cfg is None:
            select_cfg = self.select_cfg
        if design_cfg is None:
            design_cfg = self.design_cfg
        else:
            _design_cfg = self.design_cfg.copy()
            _design_cfg.update(design_cfg)
            design_cfg = _design_cfg
        if search_cfg is None:
            search_cfg = self.search_cfg

        if self.benchmark_mode:
            if self.benchmark_settings['design_mode']=='Mutation-only':
                select_cfg['n_seeds_dist'] = {'0': 0, '1': 1.0, '2': 0, '3': 0, '4': 0, '5': 0}
            elif self.benchmark_settings['design_mode']=='Crossover-only':
                select_cfg['n_seeds_dist'] = {'0': 0, '1': 0, '2': 1.0, '3': 0, '4': 0, '5': 0}
            elif self.benchmark_settings['design_mode']=='Scratch-only':
                select_cfg['n_seeds_dist'] = {'0': 1.0, '1': 0, '2': 0, '3': 0, '4': 0, '5': 0}
            else:
                if self.benchmark_settings['overwrite_config']:
                    select_cfg['n_seeds_dist'] = self.benchmark_settings['n_seeds_dist']
                    select_cfg['n_seeds_settings'] = {'warmup_rounds_scratch': 0,'warmup_rounds_crossover': 0}
            if self.benchmark_settings['max_retries'] is not None:
                self.ptree.challenging_threshold = self.benchmark_settings['max_retries']


        unfinished_designs = self.ptree.get_unfinished_designs()
        if self.stream:
            self.stream.write(f"Found {len(unfinished_designs)} unfinished designs, allow resume: {resume}")

        selector_args={}
        selector_args['n_sources']=select_cfg.get('n_sources',DEFAULT_N_SOURCES)
        selector_args['allow_tree']=select_cfg.get('random_allow_tree',DEFAULT_RANDOM_ALLOW_TREE)

        manual_seed = self._process_manual_input(manual_seed)
        manual_refs = self._process_manual_input(manual_refs)

        def _new_sample(selector_args,sess_id=None,_silent=False,_cpu_only=False):
            if self.benchmark_mode:
                select_cfg['select_method'] = 'random'
                selector_args['allow_tree'] = self.benchmark_settings['allow_tree']
                instruct,seeds,refs=self.selector.select_design(selector_args,n_seeds=n_seeds,select_cfg=select_cfg) # use the seed_ids to record the phylogenetic tree
            else:
                instruct,seeds,refs=self.selector.select_design(selector_args,n_seeds=n_seeds,select_cfg=select_cfg) # use the seed_ids to record the phylogenetic tree
            seeds = manual_seed if manual_seed is not None else seeds
            refs = manual_refs if manual_refs is not None else refs
            self.sample(instruct,seeds,refs,sess_id=sess_id,user_input=user_input,
                design_cfg=design_cfg,search_cfg=search_cfg,silent=_silent,cpu_only=_cpu_only)

        if sess_id is None:
            if len(unfinished_designs)==0 or not resume:
                print('No unfinished designs, will start a new design session')
                _new_sample(selector_args,_silent=silent,_cpu_only=cpu_only) # use the seed_ids to record the phylogenetic tree
            else:
                sess_id = random.choice(unfinished_designs)
                print(f'Found {len(unfinished_designs)} unfinished designs, will restore a random one: {sess_id}')
                passed,implemented,challenging,unfinished=self.ptree.get_session_state(sess_id)
                mode=DesignModes(self.ptree.session_get(sess_id,'mode'))
                if self.stream:
                    self.stream.write(f"Restoring a session {sess_id}, mode: {mode}. {len(passed)} proposals passed, {len(implemented)} implemented, {len(unfinished)} are unfinished where {len(challenging)} are challenging.")
                self.sample(sess_id=sess_id,user_input=user_input,design_cfg=design_cfg,search_cfg=search_cfg,silent=silent,cpu_only=cpu_only) # should not change the design_cfg
        else:
            sessdata = self.ptree.get_design_session(sess_id)
            if sessdata is not None:
                print(f'Design id provided and exists, will restore session {sess_id}')
                mode=DesignModes(self.ptree.session_get(sess_id,'mode'))
                if self.stream:
                    self.stream.write(f"Design id provided, will restore session {sess_id}, mode: {mode}")
                self.sample(sess_id=sess_id,user_input=user_input,design_cfg=design_cfg,search_cfg=search_cfg,silent=silent,cpu_only=cpu_only)
            else: # create a new design session using an external id
                print(f'Create a new design session using an external id: {sess_id}')
                _new_sample(selector_args,sess_id=sess_id,_silent=silent,_cpu_only=cpu_only) # use the seed_ids to record the phylogenetic tree
        if in_process: # exit the process after sampling
            sys.exit(0)

    def sample(self,instruct=None,seeds:List[NodeObject]=None,refs:List[NodeObject]=None,sess_id=None,
        user_input='',design_cfg={},search_cfg={},silent=False,cpu_only=False
    ):
        """ 
        Sample a design at a given scale and verify it 
        
        Input optional selector instruct and metadata, return a design artifact
        DB should be fully managed by the agent system, likewise, VE should be fully managed by the verification engine
        agent system should only have access to DB, and VE should only have access to VE

        Selector choose which seeds to use, and budget for verification
        Given the seeds which direct the global direction, the agent system should be fully responsible for the best local move
        """

        log_collection = self.CM.log_doc_ref.collection('design_sessions') if self.CM else None

        self.agents(
            user_input,
            instruct=instruct,
            seeds=seeds,
            refs=refs,
            sess_id=sess_id,
            stream=self.stream,
            design_cfg=design_cfg,
            search_cfg=search_cfg,
            silent=silent,
            cpu_only=cpu_only,
            log_collection=log_collection
        )

    def choose(self): # For sequential evolution, not needed for parallel
        """ Choose a move, select a design to verify """
        if self.action_policy=='random':
            return random.choice(['design','verify'])
        else:
            raise ValueError(f"Invalid action policy: {self.action_policy}")

    def _prep_ve_args(self,args,design_id,scale):
        training_token_multipliers = self.ve_cfg.get('training_token_multipliers',DEFAULT_TOKEN_MULTS)
        args.training_token_multiplier=training_token_multipliers[scale]
        args.wandb_project=self.ve_cfg.get('wandb_project',DEFAULT_WANDB_PROJECT)
        args.wandb_entity=self.ve_cfg.get('wandb_entity',DEFAULT_WANDB_ENTITY)
        args.eval_tasks=self.ve_cfg.get('eval_tasks',','.join(DEFAULT_EVAL_TASKS))
        args.training_data=self.ve_cfg.get('training_data',','.join(DEFAULT_TRAINING_DATA))
        args.tokenizer=self.ve_cfg.get('tokenizer',DEFAULT_TOKENIZER)
        args.context_length=self.ve_cfg.get('context_length',DEFAULT_CONTEXT_LENGTH)
        args.optim=self.ve_cfg.get('optim',DEFAULT_OPTIM)
        args.seed=self.ve_cfg.get('seed',DEFAULT_RANDOM_SEED)
        args.save_steps=self.ve_cfg.get('save_steps',DEFAULT_SAVE_STEPS)
        args.logging_steps=self.ve_cfg.get('logging_steps',DEFAULT_LOG_STEPS)
            
        args.evoname=self.evoname
        args.design_id=design_id+f'_{scale}'
        args.ckpt_dir=os.environ.get("CKPT_DIR")
        args.data_dir=os.environ.get("DATA_DIR")
        return args

    def verify(self,args,design_id=None,scale=None,in_process=False): # choose then verify
        if design_id is None or scale is None:
            self.ptree.update_design_tree()
            design_id,scale=self.selector.select_verify()
        if design_id is None or scale is None: # no available design to verify
            return None
        if self.stream:
            self.stream.write(f"Verifying design {design_id} at scale {scale}...")
        else:
            print(f"Verifying design {design_id} at scale {scale}...")
        args = self._prep_ve_args(args,design_id,scale)

        log_fn = None
        if self.CM:
            log_collection = self.CM.log_doc_ref.collection('verifications')
            latest_log = str(time.time())
            sess_id = f'{design_id}_{scale}'
            log_ref = log_collection.document(sess_id).collection('logs').document(latest_log)
            index_ref,all_index = self.CM.get_verifications_index()
            def log_fn(msg,status='RUNNING'):
                ve_dir = U.pjoin(self.evo_dir, 've', sess_id)
                url='N/A'
                if os.path.exists(ve_dir):
                    wandb_ids = U.load_json(U.pjoin(ve_dir, 'wandb_ids.json'))
                    if 'pretrain' in wandb_ids:
                        wandb_id=wandb_ids['pretrain']['id']
                        project=wandb_ids['project']
                        entity=wandb_ids['entity']
                        url=f'https://wandb.ai/{entity}/{project}/runs/{wandb_id}'
                timestamp = str(time.time())
                log_ref.set({
                    timestamp:{
                        'status':status,
                        'message':msg
                    }
                },merge=True)
                # if status in DESIGN_TERMINAL_STATES+['BEGIN']: # only update the index at begining and ends
                index_ref.set({
                    sess_id:{
                        'timestamp':timestamp,
                        'status':status,
                        'latest_log':latest_log,
                        'wandb_url':url
                    }
                },merge=True)
                    
        ve_main(args,log_fn) # verify the design until it's done
        if args.RANDOM_TESTING:
            report_dir=U.pjoin(self.ckpt_dir,'random','ve','random','report.json')
        else:
            report_dir=U.pjoin(self.evo_dir,'ve',design_id+f'_{scale}','report.json')
        report=U.load_json(report_dir)
        token_mult = self.ve_cfg.get('training_token_multipliers',DEFAULT_TOKEN_MULTS)[scale]
        self.ptree.verify(design_id,scale,report,RANDOM_TESTING=args.RANDOM_TESTING,token_mult=token_mult)
        if in_process:
            sys.exit(0)
        if report!={}: 
            return 'SUCCESS'
        return 'FAILED'

    def _prep_model(self,design_id,scale):
        from model_discovery.model.library.tester import check_tune
        
        design=self.ptree.get_node(design_id) # need to ensure this design has not been verified under scale
        design_id=design.acronym
        ### XXX need manully check then comment it, need to fix, TUNE cause the problem
        if design.type=='DesignArtifactImplemented':
            _code = design.implementation.implementation.compose()
        else:
            code_dir=U.pjoin(LIBRARY_DIR,'core',design_id,design_id+'.py')
            if U.pexists(code_dir):
                _code = U.read_file(code_dir)
            else:
                raise FileNotFoundError(f"Code file not found for design {design_id}")
        code = check_tune(scale,design_id, code=_code,check_only=True,cpu_only=False,reformat_only=True)
        if code is None:
            U.log_error_model(design_id,scale)
            return None
        with open('./model_discovery/model/gab.py','w', encoding='utf-8') as f:
            f.write(code)

        CKPT_DIR = os.environ.get('CKPT_DIR')
        local_doc_dir = U.pjoin(CKPT_DIR, '.node.json')
        local_doc = U.load_json(local_doc_dir)
        local_doc['model_ready'] = True
        U.save_json(local_doc, local_doc_dir)

    @classmethod
    def from_config(cls,config,silent=False,**kwargs):
        """Loads all the evolution components from configuration 

        :param config:
            The global configuration spec. 

        """
        config.system_type = "model_discovery_system"
        agent = BuildSystem(
            config,
            **kwargs
        )
        return cls(agent,config,silent=silent) 

def BuildEvolution(
        config: Optional[ConfigType] = None,
        stream: Optional[ModuleType] = None,
        silent: Optional[bool] = False,
        **kwargs
    ) -> EvolutionSystem:
    """Factory for loading evolution system 

    :param config: 
        Configuration object (optional) 

    """
    kwargs["system_type"] = "evolution"
    evolution = NativeBuild(config,silent=silent,**kwargs)
    if stream:
        evolution.link_stream(stream)
    return evolution


############################################################################################################

def test_evolve(params,step=False):
    evolution_system = BuildEvolution(
        params=params,
        do_cache=True,
        cache_type='diskcache',
    )
    while evolution_system.evolve_step():
        if step:
            break


if __name__ == '__main__':
    args = ve_parser.parse_args()
    # print('*'*20)
    # print('Parsed args:',args)
    # print('*'*20)
    if args.mode=='test':
        params={
            'evoname':'temp',
            'scales':'14M,31M,70M',
            'selection_ratio':0.25,
            'design_budget':0,
        }
        test_evolve(params,step=True)
    else:
        if args.params=='':
            raise ValueError("Params is required")
        params=json.loads(args.params)
        args.evoname=params['evoname']
        
        if args.mode=='prep_model':
            params['no_agent']=True
            params['db_only']=True
        evolution_system = BuildEvolution(
            params=params,
            do_cache=False,
            silent=args.silent,
            # cache_type='diskcache',
        )
        
        if args.mode=='prep_model':
            evolution_system._prep_model(args.design_id, args.scale)
        elif args.mode=='verify':
            design_id = None if args.design_id=='None' else args.design_id
            scale = None if args.scale=='None' else args.scale
            evolution_system.verify(args,design_id=design_id,scale=scale,in_process=True)
        elif args.mode=='design':
            sess_id=None if args.sess_id=='' else args.sess_id
            evolution_system.design(sess_id=sess_id,in_process=True,silent=args.silent,cpu_only=args.cpu_only)
        elif args.mode=='evolve_step': # Sequential evolve one step
            evolution_system.evolve_step()
        else:
            raise ValueError(f"Invalid mode: {args.mode}")<|MERGE_RESOLUTION|>--- conflicted
+++ resolved
@@ -533,18 +533,6 @@
         }},merge=True)
         print(f'Uploaded session {sess_id} to DB')
 
-<<<<<<< HEAD
-    def download_design_session(self,node_id): # download all sessions by node id
-        _,all_index = self.get_design_sessions_index()
-        sess_dir = U.pjoin(self.db_dir,'sessions')
-        for sess_id in all_index:
-            if all_index[sess_id].get('node_id','')==node_id:
-                sessdata=self.get_design_session(sess_id)
-                if sessdata:
-                    U.save_json(sessdata,U.pjoin(sess_dir,sess_id,'metadata.json'))
-
-=======
->>>>>>> 10d70d96
     def get_design_session(self,sess_id):
         log_collection=self.log_doc_ref.collection('design_sessions')
         log_ref = log_collection.document(sess_id).get()
