from dataclasses import dataclass, field, asdict
from typing import List, Dict, Optional
from transformers import PretrainedConfig, AutoTokenizer

from .const import *

@dataclass
class GAMConfig(PretrainedConfig):
    '''Configurations for Generalized Autoregressive Models.'''

    d_model: int
    n_block: int
    scale: str
    reference_size: int # a reference param num based on GPT
    training_data: List[str]
    batch_tokens: int 
    context_length: int = DEFAULT_CONTEXT_LENGTH
    eval_tasks: List[str] = field(default_factory=lambda: [
<<<<<<< HEAD
        "glue",
        # "inverse_scaling_mc",
        # *STANDARD_EVAL_TASKS,
        # *ADDITIONAL_EVAL_TASKS,
        *BABYLM_GROUP,
        *TINY_NON_STANDARD,
=======
        *DEFAULT_TASK_LIST1,
>>>>>>> 52a1ed6f
    ])

    vocab_size: int = None
    # training_token_multiplier: int = 20 # Now desinated by ve args
    training_weight: Dict[str, List[float]] = None
    size_threshold: float = 0.2 # e.g. Pythia 410M vs GPT 350M
    tokenizer: str = DEFAULT_TOKENIZER
    rms_norm: bool = True ### triton stuff
    residual_in_fp32: bool = True
    fused_add_norm: bool = True
    pad_vocab_size_multiple: int = 8
    tie_embeddings: bool = True
    use_template: bool = False
    per_device_batch_size: int = None # Will overwrite batch_tokens if set

    def __post_init__(self):
        super().__init__()  # Initialize superclass with necessary arguments
        tokenizer = AutoTokenizer.from_pretrained(self.tokenizer)
        self.vocab_size = tokenizer.vocab_size  # around 32000 for llama

    def to_str(self): 
        return "\n".join(f"{key}: {value}" for key, value in self.to_dict().items())

    def to_dict(self):
        return asdict(self)
    
    def update_from_dict(self, config_dict):
        for key, value in config_dict.items():
            if hasattr(self, key):
                setattr(self, key, value)
            else:
                print(f"Warning: '{key}' is not a recognized configuration key and will be ignored.")
        return self
    
    def print_config(self):
        return self.to_str()
    
    def to_prompt(self):
        return (
            f"scale: {self.scale} # The target scale of the GAM model\n"
            f"vocab_size: {self.vocab_size} # The number of terms in the embedding table\n"
            f"reference size: {self.reference_size} # The number of parameters in the reference model with GPT architecture, the designed model should not diviated from this size too much (notice that the param number shown here is based on using a tied embedding param and llama tokenizer which may have a large difference from the target scale when the scale is small)\n"
            f"reference n_block: {self.n_block} # The number of GAB blocks in this GAM model\n"
            f"reference d_model: {self.d_model} # The d_model applied by the GPT reference model\n"
            f"Note: the number of params is computed as d_model * vocab_size + n_block * param_num_of_gab_block\n"
        )

# Configs below are come from GPT-3 paper https://arxiv.org/pdf/2005.14165, applied by Mamba, TTT
# The major difference between GPT-3 and Pythia setting is on 760M, where Pythia used an 1B model instead, other differences including lr, bs
# Notice that due to the use of Llama tokenizer and tied params, the reference size looks different 

@dataclass
class GAMConfig_14M(GAMConfig):
    scale: str = '14M'
    d_model: int = 128
    n_block: int = 6
    reference_size: int = 5280384
    training_data: List[str] = field(default_factory=lambda: ['babylm', 'tinystories'])
    eval_batch_size: int = 512
    learning_rate: float = 1e-3
    batch_tokens: int = 1024*512 # 0.5M tokens


@dataclass
class GAMConfig_31M(GAMConfig):
    scale: str = '31M'
    d_model: int = 256
    n_block: int = 6
    reference_size: int = 12920064
    training_data: List[str] = field(default_factory=lambda: ['babylm', 'tinystories'])
    eval_batch_size: int = 256
    learning_rate: float = 1e-3
    batch_tokens: int = 1024*512 # 0.5M tokens


@dataclass
class GAMConfig_70M(GAMConfig):
    scale: str = '70M'
    d_model: int = 512
    n_block: int = 6
    reference_size: int = 35277312
    training_data: List[str] = field(default_factory=lambda: ['babylm', 'tinystories'])
    eval_batch_size: int = 512
    learning_rate: float = 1e-3
    batch_tokens: int = 1024*512 # 0.5M tokens


@dataclass
class GAMConfig_125M(GAMConfig):
    scale: str = '125M'
    d_model: int = 768
    n_block: int = 12
    reference_size: int = 109566720
    training_data: List[str] = field(default_factory=lambda: ['babylm', 'tinystories'])
    eval_batch_size: int = 512
    learning_rate: float = 6e-4
    batch_tokens: int = 1024*512 # 0.5M tokens
    

@dataclass
class GAMConfig_350M(GAMConfig):
    scale: str = '350M'
    d_model: int = 1024
    n_block: int = 24
    reference_size: int = 334906368
    training_data: List[str] = field(default_factory=lambda: ['babylm', 'tinystories'])
    eval_batch_size: int = 512
    learning_rate: float = 3e-4
    batch_tokens: int = 1024*512 # 0.5M tokens


@dataclass
class GAMConfig_760M(GAMConfig):
    scale: str = '760M'
    d_model: int = 1536
    n_block: int = 24
    reference_size: int = 728851968
    training_data: List[str] = field(default_factory=lambda: ['babylm', 'tinystories'])
    eval_batch_size: int = 512
    learning_rate: float = 2.5e-4
    batch_tokens: int = 1024*512 # 0.5M tokens


@dataclass
class GAMConfig_1300M(GAMConfig):
    scale: str = '1.3B'
    d_model: int = 2048
    n_block: int = 24
    reference_size: int = 1273792512
    training_data: List[str] = field(default_factory=lambda: ['babylm', 'tinystories'])
    eval_batch_size: int = 512
    learning_rate: float = 2e-4
    batch_tokens: int = 1024*1024 # 1M tokens


@dataclass
class GAMConfig_2700M(GAMConfig):
    scale: str = '2.7B'
    d_model: int = 2560
    n_block: int = 32
    reference_size: int = 2598996480
    training_data: List[str] = field(default_factory=lambda: ['babylm', 'tinystories'])
    eval_batch_size: int = 512
    learning_rate: float = 1.6e-4
    batch_tokens: int = 1024*1024 # 1M tokens


@dataclass
class GAMConfig_6700M(GAMConfig):
    scale: str = '6.7B'
    d_model: int = 4096
    n_block: int = 32
    reference_size: int = 6574313472
    training_data: List[str] = field(default_factory=lambda: ['babylm', 'tinystories'])
    eval_batch_size: int = 512
    learning_rate: float = 1.2e-4
    batch_tokens: int = 2*1024*1024 # 2M tokens



@dataclass
class GAMConfig_13B(GAMConfig):
    scale: str = '13B'
    d_model: int = 5120
    n_block: int = 40
    reference_size: int = 12747985920
    training_data: List[str] = field(default_factory=lambda: ['babylm', 'tinystories'])
    eval_batch_size: int = 512
    learning_rate: float = 1e-4
    batch_tokens: int = 2*1024*1024 # 2M tokens



@dataclass
class GAMConfig_175B(GAMConfig):
    scale: str = '175B'
    d_model: int = 12288
    n_block: int = 96
    reference_size: int = 175e9 # too large to initialize
    training_data: List[str] = field(default_factory=lambda: ['babylm', 'tinystories'])
    eval_batch_size: int = 512
    learning_rate: float = 0.6e-4
    batch_tokens: int = 3200*1024 # 3.2M tokens



@dataclass
class GAMConfig_1T(GAMConfig): # Just for fun
    scale: str = '1T'
    d_model: int = 20480
    n_block: int = 200
    reference_size: int = 1e12 
    training_data: List[str] = field(default_factory=lambda: ['babylm', 'tinystories'])
    eval_batch_size: int = 512
    learning_rate: float = 0.3e-4
    batch_tokens: int = 6400*1024 # 6.4M tokens



# Debugging configuration


@dataclass
class GAMConfig_debug(GAMConfig_14M):
    scale: str = 'debug'
    training_data: List[str] = field(default_factory=lambda: ['babylm', 'tinystories'])
    # eval_tasks: List[str] = field(default_factory=lambda: [
    #     "lambada_openai","hellaswag","piqa","arc_easy","arc_challenge","winogrande",
    #     "blimp", # "blimp_filtered","blimp_supplement"
    # ])
    rms_norm: bool = False 
    fused_add_norm: bool = False # TRITON BUGGY
    use_template: bool = False
    # per_device_batch_size: int = 256
    

<|MERGE_RESOLUTION|>--- conflicted
+++ resolved
@@ -16,16 +16,7 @@
     batch_tokens: int 
     context_length: int = DEFAULT_CONTEXT_LENGTH
     eval_tasks: List[str] = field(default_factory=lambda: [
-<<<<<<< HEAD
-        "glue",
-        # "inverse_scaling_mc",
-        # *STANDARD_EVAL_TASKS,
-        # *ADDITIONAL_EVAL_TASKS,
-        *BABYLM_GROUP,
-        *TINY_NON_STANDARD,
-=======
         *DEFAULT_TASK_LIST1,
->>>>>>> 52a1ed6f
     ])
 
     vocab_size: int = None
