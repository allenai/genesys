--- conflicted
+++ resolved
@@ -782,11 +782,7 @@
         for node in nodes:
             if node.implementation:
                 state,n_tries = node.state.split(':')
-<<<<<<< HEAD
-                threshold = 4 #evosys.ptree.challenging_threshold
-=======
                 threshold = 4 
->>>>>>> f85804cb
                 if ('implemented' in state or 'succeeded' in state) and int(n_tries)<=threshold:
                     status[node.acronym] = 'succeeded'
                 else:
